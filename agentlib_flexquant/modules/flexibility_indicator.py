--- conflicted
+++ resolved
@@ -1,16 +1,9 @@
 import logging
 import os
-<<<<<<< HEAD
-from pathlib import Path
-from typing import Optional
-
-import agentlib
-=======
->>>>>>> 3cb3181a
 import numpy as np
 import pandas as pd
 from pathlib import Path
-from typing import List, Optional
+from typing import Optional
 from pydantic import BaseModel, ConfigDict, Field, model_validator
 import agentlib
 import agentlib_flexquant.data_structures.globals as glbs
@@ -337,13 +330,8 @@
             return None
 
     def write_results(self, df: pd.DataFrame, ts: float, n: int) -> pd.DataFrame:
-<<<<<<< HEAD
-        """
-        Write every data of variables in self.var_list in an DataFrame
-=======
         """Write every data of variables in self.var_list in an DataFrame.
 
->>>>>>> 3cb3181a
         DataFrame will be updated every time step
 
         Args:
