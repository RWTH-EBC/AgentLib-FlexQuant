--- conflicted
+++ resolved
@@ -1,16 +1,4 @@
 import os
-<<<<<<< HEAD
-import pydantic
-import agentlib
-import numpy as np
-import pandas as pd
-from pathlib import Path
-from pydantic import model_validator
-from agentlib_flexquant.data_structures.flex_offer import OfferStatus
-from typing import Optional, Union
-from agentlib.core.datamodels import AgentVariable
-from agentlib.core.errors import ConfigurationError
-=======
 import numpy as np
 import pandas as pd
 from pathlib import Path
@@ -18,15 +6,13 @@
 from pydantic import model_validator, ConfigDict, Field
 import agentlib
 from agentlib.core.datamodels import AgentVariable
->>>>>>> 3cb3181a
 from agentlib_flexquant.data_structures.flex_offer import OfferStatus, FlexOffer
 from agentlib_flexquant.data_structures.market import MarketSpecifications
 
 
 class FlexibilityMarketModuleConfig(agentlib.BaseModuleConfig):
 
-<<<<<<< HEAD
-    model_config = pydantic.ConfigDict(
+    model_config = ConfigDict(
         extra='forbid'
     )
 
@@ -35,17 +21,6 @@
     ]
 
     outputs: list[AgentVariable] = [
-=======
-    model_config = ConfigDict(
-        extra='forbid'
-    )
-
-    inputs: List[AgentVariable] = [
-        AgentVariable(name="FlexibilityOffer")
-    ]
-
-    outputs: List[AgentVariable] = [
->>>>>>> 3cb3181a
         AgentVariable(
             name="_P_external", alias="_P_external",
             description="External Power IO"
@@ -96,16 +71,8 @@
     # absolute end time of a flexibility event (now + relative end time of the flexibility event on the mpc horizon)
     abs_flex_event_end: Union[int, float] = 0
 
-<<<<<<< HEAD
-    df: pd.DataFrame = None
-    end: Union[int, float] = 0
-
-    def set_random_seed(self, random_seed: int):
-        """set the random seed for reproducability"""
-=======
     def set_random_seed(self, random_seed: int):
         """Set the random seed for reproducibility."""
->>>>>>> 3cb3181a
         self.random_generator = np.random.default_rng(seed=random_seed)
 
     def get_results(self) -> Optional[pd.DataFrame]:
@@ -140,14 +107,9 @@
         self.cooldown_ticker = 0
 
     def write_results(self, offer: FlexOffer):
-<<<<<<< HEAD
-        if self.df is None:
-            self.df = pd.DataFrame()
-=======
         """Save the flex offer results depending on the config."""
         if self.flex_offer_df is None:
             self.flex_offer_df = pd.DataFrame()
->>>>>>> 3cb3181a
         df = offer.as_dataframe()
         index_first_level = [self.env.now] * len(df.index)
         multi_index = pd.MultiIndex.from_tuples(zip(index_first_level, df.index))
@@ -159,20 +121,11 @@
             self.flex_offer_df.to_csv(self.config.results_file)
 
     def random_flexibility_callback(self, inp: AgentVariable, name: str):
-<<<<<<< HEAD
-        """
-        When a flexibility offer is sent this function is called. 
-        
-            The offer is accepted randomly. The factor self.offer_acceptance_rate determines the
-                random factor for offer acceptance. self.pos_neg_rate is the random factor for
-                the direction of the flexibility. A higher rate means that more positive offers will be accepted.
-=======
         """When a flexibility offer is sent, this function is called.
 
         The offer is accepted randomly. The factor self.offer_acceptance_rate determines the random factor for offer acceptance.
         self.pos_neg_rate is the random factor for the direction of the flexibility.
         A higher rate means that more positive offers will be accepted.
->>>>>>> 3cb3181a
             
         Constraints:
             cooldown: during $cooldown steps after a flexibility event no offer is accepted
@@ -209,13 +162,7 @@
         self.write_results(offer)
 
     def single_flexibility_callback(self, inp: AgentVariable, name: str):
-<<<<<<< HEAD
-        """Callback to activate a single, predefined flexibility offer.
-
-        """
-=======
         """Callback to activate a single, predefined flexibility offer."""
->>>>>>> 3cb3181a
         offer = inp.value
         profile = None
         t_sample = offer.base_power_profile.index[1]-offer.base_power_profile.index[0]
@@ -241,19 +188,11 @@
         self.write_results(offer)
 
     def custom_flexibility_callback(self, inp: AgentVariable, name: str):
-<<<<<<< HEAD
-        """Placeholder for a custom flexibility callback"""
-        pass
-
-    def dummy_callback(self, inp: AgentVariable, name: str):
-        """Dummy function, that is included, when market type is not specified"""
-=======
         """Placeholder for a custom flexibility callback."""
         pass
 
     def dummy_callback(self, inp: AgentVariable, name: str):
         """Dummy function that is included, when market type is not specified."""
->>>>>>> 3cb3181a
         self.logger.warning("No market type provided. No market interaction.")
 
     def cleanup_results(self):
