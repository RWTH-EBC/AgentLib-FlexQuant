--- conflicted
+++ resolved
@@ -1,18 +1,18 @@
 import os
-import pydantic
+from pathlib import Path
+from typing import List, Optional, Union
+
 import agentlib
 import numpy as np
 import pandas as pd
-from pathlib import Path
+import pydantic
+from agentlib.core.datamodels import AgentVariable
 from pydantic import model_validator
-from typing import List, Optional, Union
-from agentlib.core.datamodels import AgentVariable
-<<<<<<< HEAD
-from agentlib.core.errors import ConfigurationError
-=======
->>>>>>> f14dc70d
+
 from agentlib_flexquant.data_structures.flex_offer import OfferStatus, FlexOffer
-from agentlib_flexquant.data_structures.market import MarketSpecifications
+from agentlib_flexquant.data_structures.market import (
+    MarketSpecifications
+)
 
 
 class FlexibilityMarketModuleConfig(agentlib.BaseModuleConfig):
