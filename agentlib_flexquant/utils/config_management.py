import math
import inspect
import os
import importlib.util
<<<<<<< HEAD
from abc import ABCMeta
from copy import deepcopy
from typing import TypeVar
from agentlib.core.agent import AgentConfig
from agentlib.core.module import BaseModuleConfig
from agentlib.modules import get_all_module_types
=======
from copy import deepcopy
from typing import TypeVar
from abc import ABCMeta
from agentlib.modules import get_all_module_types
from agentlib.core.agent import AgentConfig
from agentlib.core.module import BaseModuleConfig
>>>>>>> 3cb3181a


T = TypeVar('T', bound=BaseModuleConfig)

all_module_types = get_all_module_types(["agentlib_mpc", "agentlib_flexquant"])
# remove ML models, since import takes ages
all_module_types.pop("agentlib_mpc.ann_trainer")
all_module_types.pop("agentlib_mpc.gpr_trainer")
all_module_types.pop("agentlib_mpc.linreg_trainer")
all_module_types.pop("agentlib_mpc.ann_simulator")
all_module_types.pop("agentlib_mpc.set_point_generator")
# remove clone since not used
all_module_types.pop("clonemap")

MODULE_TYPE_DICT = {name: inspect.get_annotations(class_type.import_class())["config"] for name, class_type in all_module_types.items()}

MPC_CONFIG_TYPE: str = "agentlib_mpc.mpc"
BASELINEMPC_CONFIG_TYPE: str = "agentlib_flexquant.baseline_mpc"
SHADOWMPC_CONFIG_TYPE: str = "agentlib_flexquant.shadow_mpc"
INDICATOR_CONFIG_TYPE: str = "agentlib_flexquant.flexibility_indicator"
MARKET_CONFIG_TYPE: str = "agentlib_flexquant.flexibility_market"
SIMULATOR_CONFIG_TYPE: str = "simulator"


def get_module_type_matching_dict(dictionary: dict) -> (dict, dict):
<<<<<<< HEAD
    """Creates two dictionaries, which map the modules types of the agentlib_mpc modules
        to those of the flexquant modules. This is done by using the MODULE_TYPE_DICT
=======
    """Create two dictionaries, which map the modules types of the agentlib_mpc modules to those of the flexquant modules.

    This is done by using the MODULE_TYPE_DICT.
>>>>>>> 3cb3181a

    """
    # Create dictionaries to store keys grouped by values
    value_to_keys = {}
    for k, v in dictionary.items():
        if k.startswith(('agentlib_mpc.', 'agentlib_flexquant.')):
            if v not in value_to_keys:
                value_to_keys[v] = {'agentlib': [], 'flex': []}
            if k.startswith('agentlib_mpc.'):
                value_to_keys[v]['agentlib'].append(k)
            else:
                value_to_keys[v]['flex'].append(k)

    # Create result dictionaries
    baseline_matches = {}
    shadow_matches = {}

    for v, keys in value_to_keys.items():
        # Check if we have both agentlib and flexibility keys for this value
        if keys['agentlib'] and keys['flex']:
            # Map each agentlib key to corresponding flexibility key
            for agent_key in keys['agentlib']:
                for flex_key in keys['flex']:
                    if 'baseline' in flex_key:
                        baseline_matches[agent_key] = flex_key
                    elif 'shadow' in flex_key:
                        shadow_matches[agent_key] = flex_key

    return baseline_matches, shadow_matches


BASELINE_MODULE_TYPE_DICT, SHADOW_MODULE_TYPE_DICT = (
    get_module_type_matching_dict(MODULE_TYPE_DICT))


def get_orig_module_type(config: AgentConfig) -> str:
<<<<<<< HEAD
    """Returns the config type of the original MPC

    """
=======
    """Return the config type of the original MPC."""
>>>>>>> 3cb3181a
    for module in config.modules:
        if module["type"].startswith("agentlib_mpc"):
            return module["type"]


def get_module(config: AgentConfig, module_type: str) -> T:
    """Extracts a module from a config based on its name."""
    for module in config.modules:
        if module["type"] == module_type:
            # deepcopy -> avoid changing the original config, when editing the module
            # deepcopy the args of the constructor instead of the module object,
            # because the simulator module exceeds the recursion limit
            config_id = deepcopy(config.id)
            mod = deepcopy(module)
            return MODULE_TYPE_DICT[mod["type"]](**mod, _agent_id=config_id)
    else:
        raise ModuleNotFoundError(f"Module type {module['type']} not found in "
                                  f"agentlib and its plug ins.")


<<<<<<< HEAD

def to_dict_and_remove_unnecessary_fields(module: BaseModuleConfig) -> dict:
    """Removes unnecessary fields from the module to keep the created json simple

    """
=======
def to_dict_and_remove_unnecessary_fields(module: BaseModuleConfig) -> dict:
    """Remove unnecessary fields from the module to keep the created json simple."""
>>>>>>> 3cb3181a
    excluded_fields = ["rdf_class", "source", "type", "timestamp", "description", "unit", "clip",
                       "shared", "interpolation_method", "allowed_values"]

    def check_bounds(parameter):
        delete_list = excluded_fields.copy()
        if parameter.lb == -math.inf:
            delete_list.append("lb")
        if parameter.ub == math.inf:
            delete_list.append("ub")
        return delete_list

    parent_dict = module.dict(exclude_defaults=True)
    # update every variable with a dict excluding the defined fields
    if "parameters" in parent_dict:
        parent_dict["parameters"] = [parameter.dict(exclude=check_bounds(parameter)) for parameter in module.parameters]
    if "inputs" in parent_dict:
        parent_dict["inputs"] = [input.dict(exclude=check_bounds(input)) for input in module.inputs]
    if "outputs" in parent_dict:
        parent_dict["outputs"] = [output.dict(exclude=check_bounds(output)) for output in module.outputs]
    if "controls" in parent_dict:
        parent_dict["controls"] = [control.dict(exclude=check_bounds(control)) for control in module.controls]
    if "states" in parent_dict:
        parent_dict["states"] = [state.dict(exclude=check_bounds(state)) for state in module.states]

    return parent_dict


def get_class_from_file(file_path: str, class_name: str) -> ABCMeta:
    # Get the absolute path if needed
    abs_path = os.path.abspath(file_path)

    # Get the module name from the file path
    module_name = os.path.splitext(os.path.basename(file_path))[0]

    # Load the module specification
    spec = importlib.util.spec_from_file_location(module_name, abs_path)

    # Create the module
    module = importlib.util.module_from_spec(spec)

    # Execute the module
    spec.loader.exec_module(module)

    # Get the class from the module
    target_class = getattr(module, class_name)

    return target_class<|MERGE_RESOLUTION|>--- conflicted
+++ resolved
@@ -2,21 +2,12 @@
 import inspect
 import os
 import importlib.util
-<<<<<<< HEAD
-from abc import ABCMeta
-from copy import deepcopy
-from typing import TypeVar
-from agentlib.core.agent import AgentConfig
-from agentlib.core.module import BaseModuleConfig
-from agentlib.modules import get_all_module_types
-=======
 from copy import deepcopy
 from typing import TypeVar
 from abc import ABCMeta
 from agentlib.modules import get_all_module_types
 from agentlib.core.agent import AgentConfig
 from agentlib.core.module import BaseModuleConfig
->>>>>>> 3cb3181a
 
 
 T = TypeVar('T', bound=BaseModuleConfig)
@@ -42,14 +33,9 @@
 
 
 def get_module_type_matching_dict(dictionary: dict) -> (dict, dict):
-<<<<<<< HEAD
-    """Creates two dictionaries, which map the modules types of the agentlib_mpc modules
-        to those of the flexquant modules. This is done by using the MODULE_TYPE_DICT
-=======
     """Create two dictionaries, which map the modules types of the agentlib_mpc modules to those of the flexquant modules.
 
     This is done by using the MODULE_TYPE_DICT.
->>>>>>> 3cb3181a
 
     """
     # Create dictionaries to store keys grouped by values
@@ -86,13 +72,7 @@
 
 
 def get_orig_module_type(config: AgentConfig) -> str:
-<<<<<<< HEAD
-    """Returns the config type of the original MPC
-
-    """
-=======
     """Return the config type of the original MPC."""
->>>>>>> 3cb3181a
     for module in config.modules:
         if module["type"].startswith("agentlib_mpc"):
             return module["type"]
@@ -113,16 +93,8 @@
                                   f"agentlib and its plug ins.")
 
 
-<<<<<<< HEAD
-
-def to_dict_and_remove_unnecessary_fields(module: BaseModuleConfig) -> dict:
-    """Removes unnecessary fields from the module to keep the created json simple
-
-    """
-=======
 def to_dict_and_remove_unnecessary_fields(module: BaseModuleConfig) -> dict:
     """Remove unnecessary fields from the module to keep the created json simple."""
->>>>>>> 3cb3181a
     excluded_fields = ["rdf_class", "source", "type", "timestamp", "description", "unit", "clip",
                        "shared", "interpolation_method", "allowed_values"]
 
