--- conflicted
+++ resolved
@@ -230,15 +230,8 @@
             self._calculate_costs_rel()
 
     def _calculate_power_flex(self, power_profile_base: pd.Series, power_profile_shadow: pd.Series,
-<<<<<<< HEAD
-                              flex_offer_time_grid: np.ndarray,
-                              relative_error_acceptance: float = 0.01):
-        """
-        Calculate the power flexibility based on the base and flexibility power profiles.
-=======
                               flex_offer_time_grid: np.ndarray, relative_error_acceptance: float = 0.01):
         """Calculate the power flexibility based on the base and flexibility power profiles.
->>>>>>> 3cb3181a
 
         Args:
             power_profile_base: power profile from the baseline mpc
@@ -268,16 +261,8 @@
         self.power_flex_full.value = power_flex
         self.power_flex_offer.value = power_flex.loc[flex_offer_time_grid[0]:flex_offer_time_grid[-1]]
 
-<<<<<<< HEAD
-
-    def _calculate_power_flex_stats(self):
-        """
-        Calculate the characteristic values of the power flexibility for the offer.
-        """
-=======
     def _calculate_power_flex_stats(self):
         """Calculate the characteristic values of the power flexibility for the offer."""
->>>>>>> 3cb3181a
         if self.power_flex_offer.value is None:
             raise ValueError("Power flexibility value is empty.")
 
@@ -292,13 +277,7 @@
         self.power_flex_offer_avg.value = power_flex_offer_avg
 
     def _calculate_energy_flex(self):
-<<<<<<< HEAD
-        """
-        Calculate the energy flexibility by integrating the power flexibility of the offer window.
-        """
-=======
         """Calculate the energy flexibility by integrating the power flexibility of the offer window."""
->>>>>>> 3cb3181a
         if self.power_flex_offer.value is None:
             raise ValueError("Power flexibility value of the offer is empty.")
 
@@ -309,17 +288,12 @@
         self.energy_flex.value = energy_flex
 
     def _calculate_costs(self, electricity_price_signal: pd.Series, stored_energy_diff: float):
-<<<<<<< HEAD
-        """
-        Calculate the costs of the flexibility event based on the electricity costs profile and the power flexibility profile.
-=======
         """Calculate the costs of the flexibility event based on the electricity costs profile, the power flexibility profile and difference of stored energy.
 
         Args:
             electricity_price_signal: time series of the electricity price signal
             stored_energy_diff: the difference of the stored energy between baseline and shadow mpc
 
->>>>>>> 3cb3181a
         """
         # Calculate series
         self.electricity_costs_series.value = electricity_price_signal * self.power_flex_full.value
@@ -334,13 +308,7 @@
         self.corrected_costs.value = corrected_costs
 
     def _calculate_costs_rel(self):
-<<<<<<< HEAD
-        """
-        Calculate the relative costs of the flexibility event per energy flexibility.
-        """
-=======
         """Calculate the relative costs of the flexibility event per energy flexibility."""
->>>>>>> 3cb3181a
         if self.energy_flex.value == 0:
             costs_rel = 0
             corrected_costs_rel = 0
@@ -491,16 +459,11 @@
         return series
 
     def calculate(self, enable_energy_costs_correction: bool, calculate_flex_cost: bool):
-<<<<<<< HEAD
-        """
-        Calculate the KPIs for the positive and negative flexibility.
-=======
         """Calculate the KPIs for the positive and negative flexibility.
 
         Args:
             enable_energy_costs_correction: whether the energy costs should be corrected
             calculate_flex_cost: whether the cost of the flexibility should be calculated
->>>>>>> 3cb3181a
 
         """
         self.kpis_pos.calculate(
