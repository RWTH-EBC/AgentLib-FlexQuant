import pydantic
from enum import Enum
from pathlib import Path
<<<<<<< HEAD
from typing import Optional, Union

import pydantic
=======
from typing import List, Optional, Union
from pydantic import ConfigDict, model_validator
>>>>>>> 3cb3181a
from agentlib.core.agent import AgentConfig
from agentlib.core.errors import ConfigurationError
from agentlib_mpc.data_structures.mpc_datamodels import MPCVariable
from agentlib_flexquant.data_structures.mpcs import BaselineMPCData, NFMPCData, PFMPCData


class ForcedOffers(Enum):
    positive = "positive"
    negative = "negative"


class ShadowMPCConfigGeneratorConfig(pydantic.BaseModel):
    """Class defining the options to initialize the shadow mpc config generation."""
    model_config = ConfigDict(
        json_encoders={MPCVariable: lambda v: v.dict()},
        extra='forbid'
    )    
    weights: list[MPCVariable] = pydantic.Field(
        default=[],
        description="Name and value of weights",
    )
    pos_flex: PFMPCData = pydantic.Field(
        default=None,
        description="Data for PF-MPC"
    )
    neg_flex: NFMPCData = pydantic.Field(
        default=None,
        description="Data for NF-MPC"
    )
    @model_validator(mode="after")
    def assign_weights_to_flex(self):
        if self.pos_flex is None:
            raise ValueError("Missing required field: 'pos_flex' specifying the pos flex cost function.")
        if self.neg_flex is None:
            raise ValueError("Missing required field: 'neg_flex' specifying the neg flex cost function.")
        if self.weights:
            self.pos_flex.weights = self.weights
            self.neg_flex.weights = self.weights
        return self


class FlexibilityMarketConfig(pydantic.BaseModel):
    """Class defining the options to initialize the market."""
    model_config = ConfigDict(
        extra='forbid'
    )
    agent_config: AgentConfig
    name_of_created_file: str = pydantic.Field(
        default="flexibility_market.json",
        description="Name of the config that is created by the generator",
    )


class FlexibilityIndicatorConfig(pydantic.BaseModel):
    """Class defining the options for the flexibility indicators."""
    model_config = ConfigDict(
        json_encoders={Path: str, AgentConfig: lambda v: v.model_dump()},
        extra='forbid'
    )
    agent_config: AgentConfig
    name_of_created_file: str = pydantic.Field(
        default="indicator.json",
        description="Name of the config that is created by the generator",
    )
    @model_validator(mode="after")
    def check_file_extension(self):
        if self.name_of_created_file: 
            file_path = Path(self.name_of_created_file)
            if file_path.suffix != ".json":
                raise ConfigurationError(
                    f"Invalid file extension for name_of_created_file: '{self.name_of_created_file}'. "
                    f"Expected a '.json' file."
                )
        return self


class FlexQuantConfig(pydantic.BaseModel):
    """Class defining the options to initialize the FlexQuant generation."""
    model_config = ConfigDict(
        json_encoders={Path: str},
        extra='forbid'
    )
    prep_time: int = pydantic.Field(
        default=1800,
        ge=0,
        unit="s",
        description="Preparation time before the flexibility event",
    )
    flex_event_duration: int = pydantic.Field(
        default=7200,
        ge=0,
        unit="s",
        description="Flexibility event duration",
    )
    market_time: int = pydantic.Field(
        default=900,
        ge=0,
        unit="s",
        description="Time for market interaction",
    )
    indicator_config: Union[FlexibilityIndicatorConfig, Path] = pydantic.Field(
        description="Path to the file or dict of flexibility indicator config",
    )
    market_config: Optional[Union[FlexibilityMarketConfig, Path]] = pydantic.Field(
        default=None,
        description="Path to the file or dict of market config",
    )
    baseline_config_generator_data: BaselineMPCData = pydantic.Field(
        description="Baseline generator data config file or dict",
    )
    shadow_mpc_config_generator_data: ShadowMPCConfigGeneratorConfig = pydantic.Field(
        description="Shadow mpc generator data config file or dict",
    )
    flex_base_directory_path: Optional[Path] = pydantic.Field(
        default_factory=lambda: Path.cwd() / "flex_output_data",
        description="Base path where generated flex data is stored",
    )
    flex_files_directory: Path = pydantic.Field(
        default=Path("created_flex_files"),
        description="Directory where generated files (jsons) should be stored",
    )
    results_directory: Path = pydantic.Field(
        default=Path("results"),
        description="Directory where generated result files (CSVs) should be stored",
    )
    delete_files: bool = pydantic.Field(
        default=True,
        description="If generated files should be deleted afterwards",
    )
    overwrite_files: bool = pydantic.Field(
        default=False,
        description="If generated files should be overwritten by new files",
    )

    @model_validator(mode="after")
    def check_config_file_extension(self):
        """Validate that the indicator and market config file paths have a '.json' extension.
    
        Raises:
            ValueError: If either file does not have the expected '.json' extension.

        """
        if isinstance(self.indicator_config, Path) and self.indicator_config.suffix != ".json":
            raise ValueError(
                f"Invalid file extension for indicator config: '{self.indicator_config}'. "
                f"Expected a '.json' file."
            )
        if isinstance(self.market_config, Path) and self.market_config.suffix != ".json":
            raise ValueError(
                f"Invalid file extension for market config: '{self.market_config}'. "
                f"Expected a '.json' file."
            )
        return self
    
    @model_validator(mode="after")
    def adapt_paths_and_create_directory(self):
        """Adjust and ensure the directory structure for flex file generation and results storage.

        This method:
        - Updates `flex_files_directory` and `results_directory` paths, so they are relative to
        the base flex directory, using only the directory names (ignoring any user-supplied paths).
        - Creates the base, flex files, and results directories if they do not already exist.

        """
        # adapt paths and use only names for user supplied data
        self.flex_files_directory = (
            self.flex_base_directory_path
            / self.flex_files_directory.name
        )
        self.results_directory = (
            self.flex_base_directory_path
            / self.results_directory.name
        )
        # create directories if not already existing
        self.flex_base_directory_path.mkdir(parents=True, exist_ok=True)
        self.flex_files_directory.mkdir(parents=True, exist_ok=True)
        self.results_directory.mkdir(parents=True, exist_ok=True)
        return self<|MERGE_RESOLUTION|>--- conflicted
+++ resolved
@@ -1,14 +1,8 @@
 import pydantic
 from enum import Enum
 from pathlib import Path
-<<<<<<< HEAD
-from typing import Optional, Union
-
-import pydantic
-=======
 from typing import List, Optional, Union
 from pydantic import ConfigDict, model_validator
->>>>>>> 3cb3181a
 from agentlib.core.agent import AgentConfig
 from agentlib.core.errors import ConfigurationError
 from agentlib_mpc.data_structures.mpc_datamodels import MPCVariable
