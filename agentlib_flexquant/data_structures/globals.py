--- conflicted
+++ resolved
@@ -38,11 +38,7 @@
     Returns:
         Cost function in the baseline mpc, obj_std is to be evaluated according to user definition
 
-<<<<<<< HEAD
-def return_baseline_cost_function(power_variable: str, comfort_variable: str) -> str:
-=======
     """
->>>>>>> 3cb3181a
     if comfort_variable:
         cost_func = ("return ca.if_else(self.in_provision.sym, "
                      "ca.if_else(self.time < self.rel_start.sym, obj_std, "
