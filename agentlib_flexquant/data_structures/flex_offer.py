import pydantic
import pandas as pd
from enum import Enum
from pydantic import BaseModel
from typing import Optional
from agentlib.core.datamodels import _TYPE_MAP


class OfferStatus(Enum):
    not_accepted = "Not Accepted"
    accepted_positive = "Accepted Positive"
    accepted_negative = "Accepted Negative"


class FlexOffer(BaseModel):
    """Data class for the flexibility offer."""
    base_power_profile: pd.Series = pydantic.Field(
        default=None,
        unit="W",
        scalar=False,
        description="Power profile of the baseline MPC",
    )
    pos_price: Optional[float] = pydantic.Field(
        default=None,
        unit="ct",
        scalar=True,
        description="Price for positive flexibility",
    )
    pos_diff_profile: pd.Series = pydantic.Field(
        default=None,
        unit="W",
        scalar=False,
        description="Power profile for the positive difference",
    )
    neg_price: Optional[float] = pydantic.Field(
        default=None,
        unit="ct",
        scalar=True,
        description="Price for negative flexibility",
    )
    neg_diff_profile: pd.Series = pydantic.Field(
        default=None,
        unit="W",
        scalar=False,
        description="Power profile for the negative difference",
    )
    status: OfferStatus = pydantic.Field(
        default=OfferStatus.not_accepted.value,
        scalar=True,
        description="Status of the FlexOffer",
    )

    class Config:
        arbitrary_types_allowed = True

    def as_dataframe(self) -> pd.DataFrame:
<<<<<<< HEAD
        """Returns the offer as a dataframe. Scalar values are written on the first timestep
=======
        """Store the flexibility offer in a pd.DataFrame

        Returns:
            DataFrame containing the flexibility offer.
            Scalar values are written on the first timestep.
>>>>>>> 3cb3181a

        """
        data = []
        cols = []

        # append scalar values
        for name, field in self.model_fields.items():
            if field.json_schema_extra["scalar"]:
                ser = pd.Series(getattr(self, name))
                ser.index += self.base_power_profile.index[0]
                data.append(ser)
                cols.append(name)

        df = pd.DataFrame(data).T
        df.columns = cols
        return df


# add the offer type to agent variables
_TYPE_MAP["FlexOffer"] = FlexOffer<|MERGE_RESOLUTION|>--- conflicted
+++ resolved
@@ -54,15 +54,11 @@
         arbitrary_types_allowed = True
 
     def as_dataframe(self) -> pd.DataFrame:
-<<<<<<< HEAD
-        """Returns the offer as a dataframe. Scalar values are written on the first timestep
-=======
         """Store the flexibility offer in a pd.DataFrame
 
         Returns:
             DataFrame containing the flexibility offer.
             Scalar values are written on the first timestep.
->>>>>>> 3cb3181a
 
         """
         data = []
