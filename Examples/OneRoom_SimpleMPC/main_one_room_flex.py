--- conflicted
+++ resolved
@@ -31,108 +31,6 @@
     mas.run(until=until)
     results = mas.get_results(cleanup=False)
 
-<<<<<<< HEAD
-
-
-    # for external plot script
-    ResultsT = dict[str, dict[str, pd.DataFrame]]
-    res_path = "results"
-
-    def load_results() -> ResultsT:
-        results = {
-            "Simulation": {"room": load_sim(Path(res_path, "sim_room.csv"))},
-            "mpc": {
-                "baseline": load_mpc(Path(res_path, "mpc_base.csv")),
-                "pos": load_mpc(Path(res_path, "mpc_neg_flex.csv")),
-                "neg": load_mpc(Path(res_path, "mpc_pos_flex.csv")),
-            },
-
-            # "indicator": {"admm_module": load_indicator(Path(res_path,
-            # "flexibility_indicator.csv"))},
-            # "market": {"admm_module": load_market(Path(res_path,
-            # "flexibility_market.csv"))},
-        }
-        return results
-
-    if results is None:
-        results = load_results()
-
-    # disturbances
-    fig, axs = mpcplot.make_fig(style=mpcplot.Style(use_tex=False), rows=2)
-    (ax1, ax2) = axs
-    # load
-    ax1.set_ylabel("$\dot{Q}_{Room}$ in W")
-    results["SimAgent"]["room"]["load"].plot(ax=ax1)
-    # T_in
-    ax2.set_ylabel("$T_{in}$ in K")
-    results["SimAgent"]["room"]["T_in"].plot(ax=ax2)
-    x_ticks = np.arange(0, 3600 * 6 + 1, 3600)
-    x_tick_labels = [int(tick / 3600) for tick in x_ticks]
-    ax2.set_xticks(x_ticks)
-    ax2.set_xticklabels(x_tick_labels)
-    ax2.set_xlabel("Time in hours")
-    for ax in axs:
-        mpcplot.make_grid(ax)
-        ax.set_xlim(0, 3600 * 6)
-
-    # room temp
-    fig, axs = mpcplot.make_fig(style=mpcplot.Style(use_tex=False), rows=1)
-    ax1 = axs[0]
-    # T out
-    ax1.set_ylabel("$T_{room}$ in K")
-    results["SimAgent"]["room"]["T_upper"].plot(ax=ax1, color="0.5")
-    results["SimAgent"]["room"]["T_lower"].plot(ax=ax1, color="0.5")
-    results["SimAgent"]["room"]["T_out"].plot(ax=ax1, color=mpcplot.EBCColors.dark_grey)
-    mpc_at_time_step(
-        data=results["NegFlexMPC"]["NegFlexMPC"], time_step=9000, variable="T"
-    ).plot(ax=ax1, label="neg", linestyle="--", color=mpcplot.EBCColors.red)
-    mpc_at_time_step(
-        data=results["PosFlexMPC"]["PosFlexMPC"], time_step=9000, variable="T"
-    ).plot(ax=ax1, label="pos", linestyle="--", color=mpcplot.EBCColors.blue)
-    mpc_at_time_step(
-        data=results["FlexModel"]["Baseline"], time_step=9900, variable="T"
-    ).plot(ax=ax1, label="base", linestyle="--", color=mpcplot.EBCColors.dark_grey)
-
-    ax1.legend()
-    ax1.vlines(9000, ymin=0, ymax=500, colors="black")
-    ax1.vlines(9900, ymin=0, ymax=500, colors="black")
-    ax1.vlines(10800, ymin=0, ymax=500, colors="black")
-    ax1.vlines(18000, ymin=0, ymax=500, colors="black")
-
-    ax1.set_ylim(289, 299)
-    x_ticks = np.arange(0, 3600 * 6 + 1, 3600)
-    x_tick_labels = [int(tick / 3600) for tick in x_ticks]
-    ax1.set_xticks(x_ticks)
-    ax1.set_xticklabels(x_tick_labels)
-    ax1.set_xlabel("Time in hours")
-    for ax in axs:
-        mpcplot.make_grid(ax)
-        ax.set_xlim(0, 3600 * 6)
-
-    # predictions
-    fig, axs = mpcplot.make_fig(style=mpcplot.Style(use_tex=False), rows=2)
-    (ax1, ax2) = axs
-    # P_el
-    ax1.set_ylabel("$P_{el}$ in kW")
-    results["SimAgent"]["room"]["P_el"].plot(ax=ax1, color=mpcplot.EBCColors.dark_grey)
-    mpc_at_time_step(
-        data=results["NegFlexMPC"]["NegFlexMPC"], time_step=9000, variable="P_el"
-    ).ffill().plot(
-        ax=ax1,
-        drawstyle="steps-post",
-        label="neg",
-        linestyle="--",
-        color=mpcplot.EBCColors.red,
-    )
-    mpc_at_time_step(
-        data=results["PosFlexMPC"]["PosFlexMPC"], time_step=9000, variable="P_el"
-    ).ffill().plot(
-        ax=ax1,
-        drawstyle="steps-post",
-        label="pos",
-        linestyle="--",
-        color=mpcplot.EBCColors.blue,
-=======
     # plot_results(results_data=results)    # Alternative plotscript using matplotlib,
     Dashboard(
         flex_config="flex_configs/flexibility_agent_config.json",
@@ -144,7 +42,6 @@
             lb_name="T_lower",
             ub_name="T_upper"
         )
->>>>>>> 39079c1a
     )
 
 
