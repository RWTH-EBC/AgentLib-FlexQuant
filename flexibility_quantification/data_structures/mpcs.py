--- conflicted
+++ resolved
@@ -67,13 +67,9 @@
         MPCVariable(name="rel_start", value=0, unit="s"),
         MPCVariable(name="rel_end", value=0, unit="s"),
     ]
-<<<<<<< HEAD
-    config_parameters_appendix: List[MPCVariable] = [
-        MPCVariable(name=glbs.POFILE_DEVIATION_WEIGHT, value=profile_deviation_weight, unit="-")
-    ]
-=======
+
     config_parameters_appendix: List[MPCVariable] = []
->>>>>>> d01f8154
+
     weights: List[MPCVariable] = pydantic.Field(
         default=[],
         description="Name and value of weights",
