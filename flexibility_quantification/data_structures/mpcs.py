--- conflicted
+++ resolved
@@ -48,14 +48,10 @@
         default="P_el",
         description="Name of the variable representing the electrical power in the baseline config",
     )
-<<<<<<< HEAD
     storage_variable: str = pydantic.Field(
         default="E_stored",
         description="Name of the variable representing the stored energy w.r.t. 0K in the baseline config",
     )
-    # TODO: add this as parameter to the mpc config rather than just writing the value in the cost function
-=======
->>>>>>> 70385b61
     profile_deviation_weight: float = pydantic.Field(
         default=0,
         description="Weight of soft constraint for deviation from accepted flexible profile",
