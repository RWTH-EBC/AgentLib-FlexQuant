--- conflicted
+++ resolved
@@ -6,9 +6,7 @@
 PREP_TIME = "prep_time"
 MARKET_TIME = "market_time"
 FLEX_EVENT_DURATION = "flex_event_duration"
-<<<<<<< HEAD
 POFILE_DEVIATION_WEIGHT = "profile_deviation_weight"
-=======
 TIME_STEP = "time_step"
 PREDICTION_HORIZON = "prediction_horizon"
 FlexibilityOffer = "FlexibilityOffer"
@@ -18,7 +16,6 @@
 POWER_ALIAS_BASE = "__P_el_base"
 POWER_ALIAS_NEG = "__P_el_neg"
 POWER_ALIAS_POS = "__P_el_pos"
->>>>>>> bfd76b35
 
 SHADOW_MPC_COST_FUNCTION = ("return ca.if_else(self.Time.sym < self.prep_time.sym + "
                             "self.market_time.sym, obj_std, ca.if_else(self.Time.sym < "
