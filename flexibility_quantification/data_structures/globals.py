"""Script containing global variables"""

from typing import Literal


PREP_TIME = "prep_time"
MARKET_TIME = "market_time"
FLEX_EVENT_DURATION = "flex_event_duration"
PROFILE_DEVIATION_WEIGHT = "profile_deviation_weight"
PROFILE_COMFORT_WEIGHT = "profile_comfort_weight"
TIME_STEP = "time_step"
PREDICTION_HORIZON = "prediction_horizon"
FlexibilityOffer = "FlexibilityOffer"

FlexibilityDirections = Literal["positive", "negative"]

POWER_ALIAS_BASE = "_P_el_base"
POWER_ALIAS_NEG = "_P_el_neg"
POWER_ALIAS_POS = "_P_el_pos"
STORED_ENERGY_ALIAS_BASE = "_E_stored_base"
STORED_ENERGY_ALIAS_NEG = "_E_stored_neg"
STORED_ENERGY_ALIAS_POS = "_E_stored_pos"

SHADOW_MPC_COST_FUNCTION = ("return ca.if_else(self.time < self.prep_time.sym + "
                            "self.market_time.sym, obj_std, ca.if_else(self.time < "
                            "(self.prep_time.sym + self.flex_event_duration.sym + "
                            "self.market_time.sym), obj_flex, obj_std))")

full_trajectory_suffix: str = "_full"
full_trajectory_prefix: str = "_"

<<<<<<< HEAD
def return_baseline_cost_function(power_variable):
    cost_func = ("return ca.if_else(self.in_provision.sym, "
                 "ca.if_else(self.time < self.rel_start.sym, obj_std, "
                 "ca.if_else(self.time >= self.rel_end.sym, obj_std, "
                 f"sum([self.profile_deviation_weight*(self.{power_variable} - "
                 "self._P_external)**2]))),obj_std)")
=======

def return_baseline_cost_function(power_variable, comfort_variable):
    if comfort_variable:
        cost_func = ("return ca.if_else(self.in_provision.sym, "
                     "ca.if_else(self.time < self.rel_start.sym, obj_std, "
                     "ca.if_else(self.time >= self.rel_end.sym, obj_std, "
                     f"sum([self.profile_deviation_weight*(self.{power_variable} - "
                     f"self._P_external)**2, "
                     f"self.{comfort_variable} * self.profile_comfort_weight]))),obj_std)")
    else:
        cost_func = ("return ca.if_else(self.in_provision.sym, "
                     "ca.if_else(self.time < self.rel_start.sym, obj_std, "
                     "ca.if_else(self.time >= self.rel_end.sym, obj_std, "
                     f"sum([self.profile_deviation_weight*(self.{power_variable} - "
                     f"self._P_external)**2]))),obj_std)")
>>>>>>> b07d8a3a
    return cost_func<|MERGE_RESOLUTION|>--- conflicted
+++ resolved
@@ -29,14 +29,6 @@
 full_trajectory_suffix: str = "_full"
 full_trajectory_prefix: str = "_"
 
-<<<<<<< HEAD
-def return_baseline_cost_function(power_variable):
-    cost_func = ("return ca.if_else(self.in_provision.sym, "
-                 "ca.if_else(self.time < self.rel_start.sym, obj_std, "
-                 "ca.if_else(self.time >= self.rel_end.sym, obj_std, "
-                 f"sum([self.profile_deviation_weight*(self.{power_variable} - "
-                 "self._P_external)**2]))),obj_std)")
-=======
 
 def return_baseline_cost_function(power_variable, comfort_variable):
     if comfort_variable:
@@ -52,5 +44,4 @@
                      "ca.if_else(self.time >= self.rel_end.sym, obj_std, "
                      f"sum([self.profile_deviation_weight*(self.{power_variable} - "
                      f"self._P_external)**2]))),obj_std)")
->>>>>>> b07d8a3a
     return cost_func