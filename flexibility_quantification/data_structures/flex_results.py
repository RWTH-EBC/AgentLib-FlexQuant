--- conflicted
+++ resolved
@@ -127,7 +127,6 @@
 
         # load the agent and module configs
         if simulator_agent_config:
-<<<<<<< HEAD
             with open(simulator_agent_config, "r") as f:
                 sim_config = json.load(f)
             sim_module_config = next(
@@ -148,23 +147,6 @@
             )
             # bypass pydantic immutability to directly restore orig filename
             object.__setattr__(self.simulator_module_config, "result_filename", actual_filename)
-=======
-            # (don't validate config, as result file is deleted in simulator validator)
-            # check config type: with results path adaptation -> dict; without -> str/Path
-            if isinstance(simulator_agent_config, (str, Path)):
-                with open(simulator_agent_config, "r") as f:
-                    sim_config = json.load(f)
-            elif isinstance(simulator_agent_config, dict):
-                sim_config = simulator_agent_config
-            self.simulator_agent_config = AgentConfig.construct(**sim_config)
-            for module in self.simulator_agent_config.modules:
-                if module["type"] == "simulator":
-                    self.simulator_module_config = SimulatorConfig.construct(**module)
-            if not self.simulator_module_config:
-                raise ValueError("No simulator module in provided simulator config")
-        else:
-             self.simulator_agent_config = None
->>>>>>> c912e4a2
 
         for file_path in Path(self.generator_config.flex_files_directory).rglob("*.json"):
             if file_path.name in config_filename_baseline:
