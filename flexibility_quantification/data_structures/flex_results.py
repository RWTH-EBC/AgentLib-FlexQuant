--- conflicted
+++ resolved
@@ -94,7 +94,6 @@
         generated_flex_files_base_path: Optional[Union[str, FilePath]] = None,
         results: Optional[Union[str, FilePath, dict[str, dict[str, pd.DataFrame]], "Results"]] = None,
         to_timescale: TimeConversionTypes = "seconds",
-        base_folder: str = ""
     ):
         if isinstance(results, Results):
             # Already a Results instance — copy over its data
@@ -113,13 +112,6 @@
         self.generator_config = load_config.load_config(
             config=flex_config, config_type=FlexQuantConfig
         )
-<<<<<<< HEAD
-        # get base path from flex_config to use relative paths
-        self.base_path = cmng.subtract_relative_path(os.path.abspath(os.path.normpath(os.path.join(base_folder, self.generator_config.path_to_flex_files))),
-                                                     os.path.normpath(self.generator_config.path_to_flex_files))
-=======
->>>>>>> cdead110
-
 
         # get names of the config files
         config_filename_baseline = BaselineMPCData.model_validate(
@@ -316,7 +308,7 @@
             self.indicator_agent_config.id: {
                 self.indicator_module_config.module_id: load_indicator(
                     Path(
-                        res_path, 
+                        res_path,
                         Path(self.indicator_module_config.results_file).name,
                     )
                 )
@@ -335,7 +327,7 @@
             res[self.market_agent_config.id] = {
                 self.market_module_config.module_id: load_market(
                     Path(
-                        res_path, 
+                        res_path,
                         Path(self.market_module_config.results_file).name,
                     )
                 )
