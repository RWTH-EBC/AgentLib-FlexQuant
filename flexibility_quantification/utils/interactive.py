from typing import get_args, Union, Optional
from pydantic import FilePath
import pandas as pd

import webbrowser
from dash import Dash, html, dcc, callback, Output, Input, ctx
from plotly import graph_objects as go

from agentlib.core.agent import AgentConfig

from agentlib_mpc.utils import TimeConversionTypes, TIME_CONVERSION
from agentlib_mpc.utils.analysis import mpc_at_time_step
from agentlib_mpc.utils.plotting.interactive import get_port    # solver_return, obj_plot  -> didn't work out for stats

import flexibility_quantification.data_structures.globals as glbs
import flexibility_quantification.data_structures.flex_results as flex_results
from flexibility_quantification.data_structures.flexquant import FlexQuantConfig
from flexibility_quantification.data_structures.indicator import FlexibilityKPIs


class CustomBound:
    """
    Dataclass to let the user define custom bounds for the mpc variables

    var_name -- The name of the variable to plot the bounds into
    lower bound -- The lower bound of the variable as the name of the lower bound variable in the MPC
    upper bound -- The upper bound of the variable as the name of the upper bound variable in the MPC
    """
    for_variable: str
    lower_bound: Optional[str]
    upper_bound: Optional[str]

    def __init__(self, for_variable: str, lb_name: Optional[str] = None, ub_name: Optional[str] = None):
        self.for_variable = for_variable
        self.lower_bound = lb_name
        self.upper_bound = ub_name


class Dashboard(flex_results.Results):
    """
    Class for the dashboard of flexquant
    """

    # Constants for plotting variables
    MPC_ITERATIONS: str = "iter_count"

    # Label for the positive and negative flexibilities
    label_positive: str = "positive"
    label_negative: str = "negative"

    # Keys for line properties
    bounds_key: str = "bounds"
    characteristic_times_current_key: str = "characteristic_times_current"
    characteristic_times_accepted_key: str = "characteristic_times_accepted"

    # Custom settings
    custom_bounds: list[CustomBound] = []

    def __init__(
            self,
            flex_config: Union[str, FilePath, FlexQuantConfig],
            simulator_agent_config: Union[str, FilePath, AgentConfig],
            results: Union[str, FilePath, dict[str, dict[str, pd.DataFrame]]] = None,
            to_timescale: TimeConversionTypes = "hours"
    ):
        super().__init__(flex_config=flex_config, simulator_agent_config=simulator_agent_config, results=results, to_timescale=to_timescale)
        self.current_timescale_input = self.current_timescale_of_data

        # Define line properties
        self.LINE_PROPERTIES: dict = {
            self.simulator_agent_config.id: {
                "color": "black",
            },
            self.baseline_agent_config.id: {
                "color": "black",
            },
            self.neg_flex_agent_config.id: {
                "color": "red",
            },
            self.pos_flex_agent_config.id: {
                "color": "blue",
            },
            self.bounds_key: {
                "color": "grey",
            },
            self.characteristic_times_current_key: {
                "color": "grey",
                "dash": "dash",
            },
            self.characteristic_times_accepted_key: {
                "color": "yellow",
            },
        }

        # KPIS
        kpis_pos = FlexibilityKPIs(direction="positive")
        self.kpi_names_pos = kpis_pos.get_name_dict()
        kpis_neg = FlexibilityKPIs(direction="negative")
        self.kpi_names_neg = kpis_neg.get_name_dict()

        # Get variables for plotting
        # MPC stats
        self.plotting_variables = [self.MPC_ITERATIONS]
        # MPC and sim variables
        self.intersection_mpcs_sim = self.get_intersection_mpcs_sim()
        self.plotting_variables.extend([key for key in self.intersection_mpcs_sim.keys()])
        # Flexibility kpis
        self.plotting_variables.append(kpis_pos.energy_flex.name)
        self.plotting_variables.append(kpis_pos.costs.name)
        # for kpi in kpis_pos.get_kpi_dict(direction_name=False).values():
        #     if not isinstance(kpi.value, pd.Series):
        #         self.plotting_variables.append(kpi.name)

    def show(self, custom_bounds: Union[CustomBound, list[CustomBound]] = None):
        """
        Shows the dashboard in a web browser containing:
        -- Statistics of the MPCs solver
        -- The states, controls, and the power variable of the MPCs and the simulator
        -- KPIs of the flexibility quantification
        -- Markings of the characteristic flexibility times

        Optional arguments to show the comfort bounds:
        -- temperature_var_name: The name of the temperature variable in the MPC to plot the comfort bounds into
        -- ub_comfort_var_name: The name of the upper comfort bound variable in the MPC
        -- lb_comfort_var_name: The name of the lower comfort bound variable in the MPC
        """
        if custom_bounds is None:
            self.custom_bounds = []
        elif isinstance(custom_bounds, CustomBound):
            self.custom_bounds = [custom_bounds]
        else:
            self.custom_bounds = custom_bounds

        # Plotting functions
        def plot_mpc_stats(fig: go.Figure, variable: str) -> go.Figure:
            fig.add_trace(go.Scatter(name=self.baseline_agent_config.id, x=self.df_baseline_stats.index, y=self.df_baseline_stats[variable], mode="markers", line=self.LINE_PROPERTIES[self.baseline_agent_config.id]))
            fig.add_trace(go.Scatter(name=self.pos_flex_agent_config.id, x=self.df_pos_flex_stats.index, y=self.df_pos_flex_stats[variable], mode="markers", line=self.LINE_PROPERTIES[self.pos_flex_agent_config.id]))
            fig.add_trace(go.Scatter(name=self.neg_flex_agent_config.id, x=self.df_neg_flex_stats.index, y=self.df_neg_flex_stats[variable], mode="markers", line=self.LINE_PROPERTIES[self.neg_flex_agent_config.id]))
            return fig

        def plot_one_mpc_variable(fig: go.Figure, variable: str, time_step: float) -> go.Figure:
            # Get the mpc data for the plot
            series_neg = mpc_at_time_step(data=self.df_neg_flex, time_step=time_step, variable=self.intersection_mpcs_sim[variable][self.neg_flex_module_config.module_id], index_offset=False)
            series_pos = mpc_at_time_step(data=self.df_pos_flex, time_step=time_step, variable=self.intersection_mpcs_sim[variable][self.pos_flex_module_config.module_id], index_offset=False)
            series_bas = mpc_at_time_step(data=self.df_baseline, time_step=time_step, variable=self.intersection_mpcs_sim[variable][self.baseline_module_config.module_id], index_offset=False)

            def _add_step_to_data(s: pd.Series) -> pd.Series:
                s_concat = s.copy().shift(periods=1)
                s_concat.index = s.index - 0.01 * (s.index[1] - s.index[0])
                for ind, val in s_concat.items():
                   s[ind] = val
                s.sort_index(inplace=True)
                return s

            # Manage nans
            for series in [series_neg, series_pos, series_bas]:
                if variable in [control.name for control in self.baseline_module_config.controls]:
                    series.dropna(inplace=True)
                    series = _add_step_to_data(s=series)
                series.dropna(inplace=True)

            # Plot the data
            try:
                df_sim = self.df_simulation[self.intersection_mpcs_sim[variable][self.simulator_module_config.module_id]]
                fig.add_trace(go.Scatter(name=self.simulator_agent_config.id, x=df_sim.index, y=df_sim, mode="lines", line=self.LINE_PROPERTIES[self.simulator_agent_config.id], zorder=2))
            except KeyError:
                pass    # E.g. when the simulator variable name was not found from the intersection
            fig.add_trace(go.Scatter(name=self.baseline_agent_config.id, x=series_bas.index, y=series_bas, mode="lines", line=self.LINE_PROPERTIES[self.baseline_agent_config.id] | {"dash": "dash"}, zorder=3))
            fig.add_trace(go.Scatter(name=self.neg_flex_agent_config.id, x=series_neg.index, y=series_neg, mode="lines", line=self.LINE_PROPERTIES[self.neg_flex_agent_config.id] | {"dash": "dash"}, zorder=4))
            fig.add_trace(go.Scatter(name=self.pos_flex_agent_config.id, x=series_pos.index, y=series_pos, mode="lines", line=self.LINE_PROPERTIES[self.pos_flex_agent_config.id] | {"dash": "dash"}, zorder=4))

            # Get the data for the bounds
            def _get_mpc_series(var_type: str, var_name: str):
                return self.df_baseline[(var_type, var_name)].xs(0, level=1)

            def _get_bound(var_name: str):
                if var_name in self.df_baseline.columns.get_level_values(1):
                    try:
                        bound = _get_mpc_series(var_type="variable", var_name=var_name)
                    except KeyError:
                        bound = _get_mpc_series(var_type="parameter", var_name=var_name)
                else:
                    bound = None
                return bound

            df_lb = None
            df_ub = None
            for custom_bound in self.custom_bounds:
                if variable == custom_bound.for_variable:
                    df_lb = _get_bound(custom_bound.lower_bound)
                    df_ub = _get_bound(custom_bound.upper_bound)
            if variable in [control.name for control in self.baseline_module_config.controls]:
                df_lb = _get_mpc_series(var_type="lower", var_name=variable)
                df_ub = _get_mpc_series(var_type="upper", var_name=variable)

            # Plot bounds
            if df_lb is not None:
                fig.add_trace(go.Scatter(name="Lower bound", x=df_lb.index, y=df_lb, mode="lines", line=self.LINE_PROPERTIES[self.bounds_key], zorder=1))
            if df_ub is not None:
                fig.add_trace(go.Scatter(name="Upper bound", x=df_ub.index, y=df_ub, mode="lines", line=self.LINE_PROPERTIES[self.bounds_key], zorder=1))

            return fig

        def plot_flexibility_kpi(fig: go.Figure, variable) -> go.Figure:
            df_ind = self.df_indicator.xs(0, level=1)
            fig.add_trace(go.Scatter(name=self.label_positive, x=df_ind.index, y=df_ind[self.kpi_names_pos[variable]], mode="lines+markers", line=self.LINE_PROPERTIES[self.pos_flex_agent_config.id]))
            fig.add_trace(go.Scatter(name=self.label_negative, x=df_ind.index, y=df_ind[self.kpi_names_neg[variable]], mode="lines+markers", line=self.LINE_PROPERTIES[self.neg_flex_agent_config.id]))
            return fig

        def plot_market_results(fig: go.Figure, variable: str) -> go.Figure:
            df_flex_market_index = self.df_market.index.droplevel("time")
            if variable in self.df_market.columns:
                fig.add_trace(go.Scatter(x=df_flex_market_index, y=self.df_market[variable], mode="lines+markers", line=self.LINE_PROPERTIES[self.pos_flex_agent_config.id]))
            else:
                pos_var = f"pos_{variable}"
                neg_var = f"neg_{variable}"
                fig.add_trace(go.Scatter(name=self.label_positive, x=df_flex_market_index, y=self.df_market[pos_var], mode="lines+markers", line=self.LINE_PROPERTIES[self.pos_flex_agent_config.id]))
                fig.add_trace(go.Scatter(name=self.label_negative, x=df_flex_market_index, y=self.df_market[neg_var], mode="lines+markers", line=self.LINE_PROPERTIES[self.neg_flex_agent_config.id]))
            return fig

        # Marking times
        def get_characteristic_times(at_time_step: float) -> [int, int, int]:
            df_characteristic_times = self.df_indicator.xs(0, level="time")
            rel_market_time = df_characteristic_times.loc[at_time_step, glbs.MARKET_TIME] / TIME_CONVERSION[self.current_timescale_of_data]
            rel_prep_time = df_characteristic_times.loc[at_time_step, glbs.PREP_TIME] / TIME_CONVERSION[self.current_timescale_of_data]
            flex_event_duration = df_characteristic_times.loc[at_time_step, glbs.FLEX_EVENT_DURATION] / TIME_CONVERSION[self.current_timescale_of_data]
            return rel_market_time, rel_prep_time, flex_event_duration

        def mark_time(fig: go.Figure, at_time_step: float, line_prop: dict) -> go.Figure:
            fig.add_vline(x=at_time_step, line=line_prop, layer="below")
            return fig

        def mark_characteristic_times(fig: go.Figure, offer_time: float, line_prop: dict = None) -> go.Figure:
            """
            Add markers of the characteristic times to the plot for a time step

            Keyword arguments:
            fig -- The figure to plot the results into
            time_step -- When to show the markers
            line_prop -- The graphic properties of the lines as in plotly
            """
            if line_prop is None:
                line_prop = self.LINE_PROPERTIES[self.characteristic_times_current_key]
            try:
                rel_market_time, rel_prep_time, flex_event_duration = get_characteristic_times(offer_time)
                mark_time(fig=fig, at_time_step=offer_time, line_prop=line_prop)
                mark_time(fig=fig, at_time_step=offer_time + rel_prep_time, line_prop=line_prop)
                mark_time(fig=fig, at_time_step=offer_time + rel_prep_time + rel_market_time, line_prop=line_prop)
                mark_time(fig=fig, at_time_step=offer_time + rel_prep_time + rel_market_time + flex_event_duration, line_prop=line_prop)
            except KeyError:
                pass  # No data of characteristic times available, e.g. if offer accepted
            return fig

        def mark_characteristic_times_of_accepted_offers(fig: go.Figure) -> go.Figure:
            """ Add markers of the characteristic times for accepted offers to the plot
            """
            df_accepted_offers = self.df_market["status"].str.contains(pat="OfferStatus.accepted")
            for i in df_accepted_offers.index.to_list():
                if df_accepted_offers[i]:
                    fig = mark_characteristic_times(fig=fig, offer_time=i[0], line_prop=self.LINE_PROPERTIES[self.characteristic_times_accepted_key])
            return fig

        # Master plotting function
        def create_plot(
                variable: str, at_time_step: float,
                show_accepted_characteristic_times: bool = True, show_current_characteristic_times: bool = True,
                zoom_to_offer_window: bool = False, zoom_to_prediction_interval: bool = False
        ) -> go.Figure:
            """
            Create a plot for one variable

            Keyword arguments:
            variable -- The variable to plot
            time_step -- The time_step to show the mpc predictions and the characteristic times
            show_current_characteristic_times -- Whether to show the characteristic times
            """
            # Create the figure
            fig = go.Figure()
            mark_time(fig=fig, at_time_step=at_time_step, line_prop={"color": "green"})
            if show_accepted_characteristic_times:
                mark_characteristic_times_of_accepted_offers(fig=fig)

            # Plot variable
            if variable in self.df_baseline_stats.columns:
                plot_mpc_stats(fig=fig, variable=variable)
            elif variable in self.intersection_mpcs_sim.keys():
                plot_one_mpc_variable(fig=fig, variable=variable, time_step=at_time_step)
                if show_current_characteristic_times:
                    mark_characteristic_times(fig=fig, offer_time=at_time_step)
            elif any(variable in label for label in self.df_indicator.columns):
                plot_flexibility_kpi(fig=fig, variable=variable)
            elif any(variable in label for label in self.df_market.columns):
                plot_market_results(fig=fig, variable=variable)
            else:
                raise ValueError(f"No plotting function found for variable {variable}")

            # Set layout
            if zoom_to_offer_window:
                rel_market_time, rel_prep_time, flex_event_duration = get_characteristic_times(at_time_step)
                ts = self.baseline_module_config.time_step / TIME_CONVERSION[self.current_timescale_of_data]

                xlim_left = at_time_step
                xlim_right = at_time_step + rel_market_time + rel_prep_time + flex_event_duration + 4 * ts
            elif zoom_to_prediction_interval:
                xlim_left = at_time_step
                xlim_right = at_time_step + self.df_baseline.index[-1][-1]
            else:
                xlim_left = self.df_simulation.index[0]
                xlim_right = self.df_simulation.index[-1] + self.df_baseline.index[-1][-1]

            fig.update_layout(yaxis_title=variable,
                              xaxis_title=f"Time in {self.current_timescale_of_data}",
                              xaxis_range=[xlim_left, xlim_right],
                              height=350, margin=dict(t=20, b=20))
            fig.update_xaxes(dtick=round(self.baseline_module_config.prediction_horizon / 6) * self.baseline_module_config.time_step / TIME_CONVERSION[self.current_timescale_of_data])
            fig.update_yaxes(tickformat="~r")
            return fig

        # Create the app
        app = Dash(__name__, title="Results")
        app.layout = [
            html.H1("Results"),
            html.H3("Settings"),
            html.Div(children=[html.Code(f"{option}: {setting}, ") for option, setting in self.baseline_module_config.optimization_backend["discretization_options"].items()]),
            # Options
            html.Div(
                children=[
<<<<<<< HEAD
=======
                    html.H3("Options"),
>>>>>>> ce4f0907
                    html.Div(
                        children=[
                            dcc.Checklist(id="accepted_characteristic_times",
                                          options=[{"label": "Show characteristic times (accepted)", "value": True}],
                                          value=[True],
                                          style={"display": "inline-block", "padding-right": "10px"}),
                            dcc.Checklist(id="current_characteristic_times",
                                          options=[{"label": "Show characteristic times (current)", "value": True}],
                                          value=[True],
                                          style={"display": "inline-block", "padding-right": "10px"}),
                        ],
                    ),
                    html.Div(
                        children=[
                            dcc.Checklist(id="zoom_to_offer_window",
                                          options=[{"label": "Zoom to flexibility offer window", "value": False}],
                                          style={"display": "inline-block", "padding-right": "10px"}),
                            dcc.Checklist(id="zoom_to_prediction_interval",
                                          options=[{"label": "Zoom to mpc prediction interval", "value": False}],
                                          style={"display": "inline-block"}),
                        ],
                    ),
                    # Time input
                    html.Div(
                        children=[
                            html.H3(
                                children=f"Time:",
                                style={"display": "inline-block", "padding-right": "10px"}),
                            dcc.Input(
                                id="time_typing", type="number",
                                min=0, max=1, value=0,  # will be updated in the callback
                                style={"display": "inline-block"}),
                            dcc.Dropdown(
                                id="time_unit",
                                options=get_args(TimeConversionTypes),
                                value=self.current_timescale_input,
                                style={"display": "inline-block", "verticalAlign": "middle", "padding-left": "10px", "width": "100px"}),
                        ],
                    ),
                    dcc.Slider(id="time_slider",
                               min=0, max=1, value=0,   # will be updated in the callback
                               tooltip={"placement": "bottom", "always_visible": True},
                               marks=None,
                               updatemode="drag")
                ], style={
                    "width": "88%", "padding-left": "0%", "padding-right": "12%",
                    # Make the options sticky to the top of the page
                    "position": "sticky", "top": "0", "overflow-y": "visible", "z-index": "100", "background-color": "white"
                }
            ),
            # Container for the graphs, will be updated in the callback
            html.Div(id="graphs_container_variables", children=[]),
        ]

        # Callbacks
        # Update the time value or the time unit
        @callback(
            Output(component_id="time_slider", component_property="value"),
            Output(component_id="time_slider", component_property="min"),
            Output(component_id="time_slider", component_property="max"),
            Output(component_id="time_slider", component_property="step"),

            Output(component_id="time_typing", component_property="value"),
            Output(component_id="time_typing", component_property="min"),
            Output(component_id="time_typing", component_property="max"),
            Output(component_id="time_typing", component_property="step"),

            Input(component_id="time_typing", component_property="value"),
            Input(component_id="time_slider", component_property="value"),
            Input(component_id="time_unit", component_property="value")
        )
        def update_time_index_of_input(time_typing: float, time_slider: float, time_unit: TimeConversionTypes) -> [float]:
            # get trigger id
            trigger_id = ctx.triggered[0]["prop_id"].split(".")[0]

            # Get the value for the sliders
            if trigger_id == "time_slider":
                value = time_slider
            elif trigger_id == "time_unit":
                value = time_typing * TIME_CONVERSION[self.current_timescale_input] / TIME_CONVERSION[time_unit]
            else:
                value = time_typing

            # Convert the index to the given time unit if necessary
            if trigger_id == "time_unit":
                self.convert_timescale_of_dataframe_index(to_timescale=time_unit)

            # Get the index for the slider types
            times = self.df_baseline.index.get_level_values(0).unique()
            minimum = times[0]
            maximum = times[-1]
            step = times[1] - times[0]

            self.current_timescale_input = time_unit

            return (value, minimum, maximum, step,
                    value, minimum, maximum, step)

        # Update the graphs
        @callback(
            Output(component_id="graphs_container_variables", component_property="children"),
            Input(component_id="time_typing", component_property="value"),
            Input(component_id="accepted_characteristic_times", component_property="value"),
            Input(component_id="current_characteristic_times", component_property="value"),
            Input(component_id="zoom_to_offer_window", component_property="value"),
            Input(component_id="zoom_to_prediction_interval", component_property="value"),
        )
        def update_graph(
                at_time_step: float,
                show_accepted_characteristic_times: bool, show_current_characteristic_times: bool,
                zoom_to_offer_window: bool, zoom_to_prediction_interval: bool
        ):
            """ Update all graphs based on the options and slider values
            """
            figs = []
            for variable in self.plotting_variables:
                fig = create_plot(
                    variable=variable,
                    at_time_step=at_time_step,
                    show_accepted_characteristic_times=show_accepted_characteristic_times,
                    show_current_characteristic_times=show_current_characteristic_times,
                    zoom_to_offer_window=zoom_to_offer_window,
                    zoom_to_prediction_interval=zoom_to_prediction_interval
                )
                figs.append(dcc.Graph(id=f"graph_{variable}", figure=fig))
            return figs

        # Run the app
        port = get_port()
        webbrowser.open_new_tab(f"http://localhost:{port}")
        app.run(debug=False, port=port)<|MERGE_RESOLUTION|>--- conflicted
+++ resolved
@@ -325,10 +325,7 @@
             # Options
             html.Div(
                 children=[
-<<<<<<< HEAD
-=======
                     html.H3("Options"),
->>>>>>> ce4f0907
                     html.Div(
                         children=[
                             dcc.Checklist(id="accepted_characteristic_times",
