--- conflicted
+++ resolved
@@ -342,16 +342,10 @@
 
             # add the flex variables and the weights
             if body.target.id == "parameters":
-<<<<<<< HEAD
-                body.value.elts.append(
-                    add_parameter(POFILE_DEVIATION_WEIGHT, 0, "-", "Weight of soft constraint for deviation from accepted flexible profile")
-                )
-=======
                 for parameter in self.mpc_data.config_parameters_appendix:
                     body.value.elts.append(
                         add_parameter(parameter.name, 0, "-", parameter.description)
                     )
->>>>>>> d01f8154
 
     def modify_setup_system_shadow(self, node):
         """Modify the setup_system method of the shadow mpc model class.
