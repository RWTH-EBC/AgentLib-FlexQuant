--- conflicted
+++ resolved
@@ -5,15 +5,12 @@
 from copy import deepcopy
 from typing import TypeVar
 from agentlib.modules import get_all_module_types
-<<<<<<< HEAD
 from agentlib.core.agent import AgentConfig
 from agentlib.core.module import BaseModuleConfig
 from agentlib_mpc.modules.mpc import BaseMPCConfig
-=======
 import inspect
 import os
 import importlib.util
->>>>>>> d01f8154
 
 
 T = TypeVar('T', bound=BaseModuleConfig)
