--- conflicted
+++ resolved
@@ -1,8 +1,4 @@
 from typing import Literal
-<<<<<<< HEAD
-
-=======
->>>>>>> c8a57b4e
 import pandas as pd
 from agentlib_mpc.utils import TimeConversionTypes, TIME_CONVERSION
 
@@ -74,53 +70,4 @@
         )
     else:
         df.index = df.index * time_conversion_factor
-<<<<<<< HEAD
-    return df
-
-MEAN = "mean"
-INTERPOLATE = "interpolate"
-FillNaMethods = Literal["mean", "interpolate"]
-
-
-def strip_multi_index(series: pd.Series) -> pd.Series:
-    # Convert the index (communicated as string) into a MultiIndex
-    series.index = series.index.map(lambda x: eval(x))
-    series.index = pd.MultiIndex.from_tuples(series.index)
-    # vals is multicolumn so get rid of first value (start time of predictions)
-    series.index = series.index.get_level_values(1).astype(float)
-    return series
-
-
-def fill_nans(series: pd.Series, method: FillNaMethods) -> pd.Series:
-    if method == MEAN:
-        series = _set_mean_values(series=series)
-    elif method == INTERPOLATE:
-        # Interpolate missing values
-        series = series.interpolate(method="index", limit_direction="both")
-    return series
-
-
-def _set_mean_values(series: pd.Series) -> pd.Series:
-    """ Fills intervals including the nan with the mean of the following values. """
-    def _get_intervals_for_mean(s: pd.Series) -> list[pd.Interval]:
-        intervals = []
-        start: int = None
-        end: int
-        for index, value in s.items():
-            if pd.isna(value):
-                if pd.isna(start):
-                    start = index
-                else:
-                    end = index
-                    intervals.append(pd.Interval(left=start, right=end, closed="left"))
-                    start = end
-        return intervals
-
-    for interval in _get_intervals_for_mean(series):
-        interval_index = (interval.left <= series.index) & (series.index < interval.right)
-        series[interval_index] = series[interval_index].mean(skipna=True)
-
-    return series
-=======
-    return df
->>>>>>> c8a57b4e
+    return df