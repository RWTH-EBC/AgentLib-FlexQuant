from typing import Literal

import pandas as pd
from agentlib_mpc.utils import TimeConversionTypes, TIME_CONVERSION


def convert_timescale_of_index(df: pd.DataFrame, from_unit: TimeConversionTypes, to_unit: TIME_CONVERSION) -> pd.DataFrame:
    """ Convert the timescale of a dataframe index (from seconds) to the given time unit

    Keyword arguments:
    results -- The dictionary of the results with the dataframes
    time_unit -- The time unit to convert the index to
    """
    time_conversion_factor = TIME_CONVERSION[from_unit] / TIME_CONVERSION[to_unit]
    if isinstance(df.index, pd.MultiIndex):
        df.index = pd.MultiIndex.from_arrays(
            [df.index.get_level_values(level) * time_conversion_factor for level in range(df.index.nlevels)]
        )
    else:
        df.index = df.index * time_conversion_factor
    return df

MEAN = "mean"
INTERPOLATE = "interpolate"
FillNaMethods = Literal["mean", "interpolate"]


def strip_multi_index(series: pd.Series) -> pd.Series:
    # Convert the index (communicated as string) into a MultiIndex
<<<<<<< HEAD
    series.index = series.index.map(lambda x: eval(x))
    series.index = pd.MultiIndex.from_tuples(series.index)
    # vals is multicolumn so get rid of first value (start time of predictions)
    series.index = series.index.get_level_values(1).astype(float)
    return series
=======
    if isinstance(vals.index, str):
        vals.index = vals.index.map(lambda x: eval(x))
        vals.index = pd.MultiIndex.from_tuples(vals.index)
        # vals is multicolumn so get rid of first value (start time of predictions)
        vals.index = vals.index.get_level_values(1).astype(float)
    return vals
>>>>>>> 3f770930


def fill_nans(series: pd.Series, method: FillNaMethods) -> pd.Series:
    if method == MEAN:
        series = _set_mean_values(series=series)
    elif method == INTERPOLATE:
        # Interpolate missing values
        series = series.interpolate(method="index", limit_direction="both")
    return series


def _set_mean_values(series: pd.Series) -> pd.Series:
    """ Fills intervals including the nan with the mean of the following values. """
    def _get_intervals_for_mean(s: pd.Series) -> list[pd.Interval]:
        intervals = []
        start: int = None
        end: int
        for index, value in s.items():
            if pd.isna(value):
                if pd.isna(start):
                    start = index
                else:
                    end = index
                    intervals.append(pd.Interval(left=start, right=end, closed="left"))
                    start = end
        return intervals

    for interval in _get_intervals_for_mean(series):
        interval_index = (interval.left <= series.index) & (series.index < interval.right)
        series[interval_index] = series[interval_index].mean(skipna=True)

    return series<|MERGE_RESOLUTION|>--- conflicted
+++ resolved
@@ -27,20 +27,13 @@
 
 def strip_multi_index(series: pd.Series) -> pd.Series:
     # Convert the index (communicated as string) into a MultiIndex
-<<<<<<< HEAD
-    series.index = series.index.map(lambda x: eval(x))
-    series.index = pd.MultiIndex.from_tuples(series.index)
-    # vals is multicolumn so get rid of first value (start time of predictions)
-    series.index = series.index.get_level_values(1).astype(float)
+    if isinstance(series.index, str):
+        series.index = series.index.map(lambda x: eval(x))
+        series.index = pd.MultiIndex.from_tuples(series.index)
+        # vals is multicolumn so get rid of first value (start time of predictions)
+        series.index = series.index.get_level_values(1).astype(float)
     return series
-=======
-    if isinstance(vals.index, str):
-        vals.index = vals.index.map(lambda x: eval(x))
-        vals.index = pd.MultiIndex.from_tuples(vals.index)
-        # vals is multicolumn so get rid of first value (start time of predictions)
-        vals.index = vals.index.get_level_values(1).astype(float)
-    return vals
->>>>>>> 3f770930
+
 
 
 def fill_nans(series: pd.Series, method: FillNaMethods) -> pd.Series:
