--- conflicted
+++ resolved
@@ -27,15 +27,9 @@
 
 def strip_multi_index(series: pd.Series) -> pd.Series:
     # Convert the index (communicated as string) into a MultiIndex
-<<<<<<< HEAD
-    if isinstance(series.index, str):
+    if isinstance(series.index[0], str):
         series.index = series.index.map(lambda x: eval(x))
         series.index = pd.MultiIndex.from_tuples(series.index)
-=======
-    if isinstance(vals.index[0], str):
-        vals.index = vals.index.map(lambda x: eval(x))
-        vals.index = pd.MultiIndex.from_tuples(vals.index)
->>>>>>> 39079c1a
         # vals is multicolumn so get rid of first value (start time of predictions)
         series.index = series.index.get_level_values(1).astype(float)
     return series
