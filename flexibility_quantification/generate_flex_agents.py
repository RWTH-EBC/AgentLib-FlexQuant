--- conflicted
+++ resolved
@@ -1,6 +1,5 @@
 import ast
 import atexit
-<<<<<<< HEAD
 import black
 import os
 import inspect
@@ -10,36 +9,14 @@
 from typing import Union, List
 from pydantic import FilePath
 from pathlib import Path
-=======
-import inspect
-import logging
-import os
->>>>>>> cdead110
 from copy import deepcopy
 from pathlib import Path
-from typing import List, Union
-
 import astor
 import black
 import json
 from agentlib.core.agent import AgentConfig
 from agentlib.core.datamodels import AgentVariable
 from agentlib.core.errors import ConfigurationError
-<<<<<<< HEAD
-from agentlib.core.agent import AgentConfig
-from agentlib.core.module import BaseModuleConfig
-from agentlib_mpc.modules.mpc_full import BaseMPCConfig
-from agentlib_mpc.data_structures.mpc_datamodels import MPCVariable
-from agentlib_mpc.models.casadi_model import CasadiModelConfig
-from flexibility_quantification.data_structures.mpcs import BaseMPCData, BaselineMPCData
-from flexibility_quantification.modules.flexibility_indicator import FlexibilityIndicatorModuleConfig
-from flexibility_quantification.modules.flexibility_market import FlexibilityMarketModuleConfig
-from flexibility_quantification.data_structures.flexquant import (
-    FlexQuantConfig,
-    FlexibilityIndicatorConfig,
-    FlexibilityMarketConfig
-)
-=======
 from agentlib.core.module import BaseModuleConfig
 from agentlib.utils import custom_injection, load_config
 from agentlib_mpc.data_structures.mpc_datamodels import MPCVariable
@@ -50,12 +27,12 @@
 import flexibility_quantification.data_structures.globals as glbs
 import flexibility_quantification.utils.config_management as cmng
 from flexibility_quantification.utils.parsing import (
-    SetupSystemModifier, 
+    SetupSystemModifier,
     add_import_to_tree
 )
 from flexibility_quantification.data_structures.flexquant import (
-    FlexibilityIndicatorConfig, 
-    FlexibilityMarketConfig, 
+    FlexibilityIndicatorConfig,
+    FlexibilityMarketConfig,
     FlexQuantConfig
 )
 from flexibility_quantification.data_structures.mpcs import (
@@ -64,12 +41,10 @@
 )
 from flexibility_quantification.modules.flexibility_indicator import (
     FlexibilityIndicatorModuleConfig
-)    
+)
 from flexibility_quantification.modules.flexibility_market import (
     FlexibilityMarketModuleConfig
-)   
->>>>>>> cdead110
-
+)   #TODO: clean up import
 
 class FlexAgentGenerator:
     orig_mpc_module_config: BaseMPCConfig
@@ -191,7 +166,7 @@
             market_module_config = self.adapt_market_config(
                 module_config=self.market_module_config
             )
-    
+
         # dump jsons of the agents including the adapted module configs
         self.append_module_and_dump_agent(
             module=baseline_mpc_config,
@@ -224,7 +199,7 @@
                     module_type=cmng.MARKET_CONFIG_TYPE,
                     config_name=self.market_config.name_of_created_file,
                 )
-        
+
         # generate python files for the shadow mpcs
         self._generate_flex_model_definition()
 
@@ -373,24 +348,15 @@
             ),
             "class_name": mpc_dataclass.class_name,
         }
-<<<<<<< HEAD
-        # update results file with suffix
-        module_config_flex.optimization_backend["results_file"] = (
-            module_config_flex.optimization_backend["results_file"].replace(
-                ".csv", mpc_dataclass.results_suffix
-            )
-        )
-=======
         # extract filename from results file and update it with suffix and parent directory
         result_filename = Path(
-            module_config.optimization_backend["results_file"]
+            module_config_flex.optimization_backend["results_file"]
         ).name.replace(".csv", mpc_dataclass.results_suffix)
         full_path = (
             self.flex_config.results_directory
             / result_filename
         )
-        module_config.optimization_backend["results_file"] = str(full_path)
->>>>>>> cdead110
+        module_config_flex.optimization_backend["results_file"] = str(full_path)
         # change cia backend to custom backend of flexquant
         if module_config_flex.optimization_backend["type"] == "casadi_cia":
             module_config_flex.optimization_backend["type"] = "casadi_cia_cons"
@@ -468,23 +434,8 @@
                 self.indicator_module_config.correct_costs.stored_energy_variable
             ].alias = mpc_dataclass.stored_energy_alias
 
-<<<<<<< HEAD
-        # add inputs for the Time variable as well as extra inputs needed for activation of flex
-        module_config_flex.inputs.append(
-            MPCVariable(
-                name="Time",
-                value=[
-                    i * module_config_flex.time_step
-                    for i in range(module_config_flex.prediction_horizon)
-                ],
-            )
-        )
+        # add extra inputs needed for activation of flex
         module_config_flex.inputs.extend(mpc_dataclass.config_inputs_appendix)
-
-=======
-        # add extra inputs needed for activation of flex
-        module_config.inputs.extend(mpc_dataclass.config_inputs_appendix)
->>>>>>> cdead110
         # CONFIG_PARAMETERS_APPENDIX only includes dummy values
         # overwrite dummy values with values from flex config and append it to module config
         for var in mpc_dataclass.config_parameters_appendix:
@@ -525,7 +476,6 @@
                 parameter.value = self.baseline_mpc_module_config.time_step
             if parameter.name == "prediction_horizon":
                 parameter.value = self.baseline_mpc_module_config.prediction_horizon
-
         # set power unit
         module_config.power_unit = (
             self.flex_config.baseline_config_generator_data.power_unit
@@ -666,7 +616,7 @@
         5. Ensures that the sum of prep time, market time, and flex event duration does not exceed the prediction horizon.
         6. Ensures market time equals the MPC model time step if market config is present.
         7. Ensures that all flex time values are multiples of the MPC model time step.
-        8. Checks for mismatches between time-related parameters in the flex/MPC and indicator configs and issues warnings 
+        8. Checks for mismatches between time-related parameters in the flex/MPC and indicator configs and issues warnings
        when discrepancies exist, using the flex/MPC config values as the source of truth.
 
         Raises:
@@ -679,7 +629,7 @@
             raise ConfigurationError(
                 f"Given power variable {self.flex_config.baseline_config_generator_data.power_variable} is not defined as output in baseline mpc config."
             )
-       
+
         # check if the comfort variable exists in the mpc slack variables
         if self.flex_config.baseline_config_generator_data.comfort_variable:
             file_path = self.baseline_mpc_module_config.optimization_backend["model"]["type"]["file"]
@@ -692,7 +642,7 @@
                 raise ConfigurationError(
                     f"Given comfort variable {self.flex_config.baseline_config_generator_data.comfort_variable} is not defined as state in baseline mpc config."
                 )
-            
+
         # check if the energy storage variable exists in the mpc config
         if self.indicator_module_config.correct_costs.enable_energy_costs_correction:
             if self.indicator_module_config.correct_costs.stored_energy_variable not in [
@@ -702,7 +652,7 @@
                     f"The stored energy variable {self.indicator_module_config.correct_costs.stored_energy_variable} is not defined in baseline mpc config. "
                     f"It must be defined in the base MPC model and config as output if the correction of costs is enabled."
                 )
-            
+
         # raise warning if unsupported collocation method is used and change to supported method
         if self.baseline_mpc_module_config.optimization_backend["discretization_options"]["collocation_method"] != "legendre":
             self.logger.warning(f'Collocation method {self.baseline_mpc_module_config.optimization_backend["discretization_options"]["collocation_method"]} is not supported. '
@@ -728,10 +678,10 @@
         if self.flex_config.market_config:
             if flex_times["market_time"] != mpc_times["time_step"]:
                 raise ConfigurationError(f'Market time must be equal to the time step.')
-        # check for divisibility of flex_times by time_step 
+        # check for divisibility of flex_times by time_step
         for name, value in flex_times.items():
             if value % mpc_times["time_step"] != 0:
-                raise ConfigurationError(f'{name} is not a multiple of the time step. Please redefine.')        
+                raise ConfigurationError(f'{name} is not a multiple of the time step. Please redefine.')
         # raise warning if parameter value in flex indicator module config differs from value in flex config/ baseline mpc module config
         for parameter in self.indicator_module_config.parameters:
             if parameter.value is not None:
@@ -745,9 +695,9 @@
                     if parameter.value != mpc_value:
                         self.logger.warning(f'Value mismatch for {parameter.name} in baseline MPC module config (field) and indicator module config (parameter). '
                                             f'Baseline MPC module config value will be used.')
-                        
+
     def adapt_sim_results_path(self, simulator_agent_config: Union[str, Path]) -> dict:
-        """ 
+        """
         Optional helper function to adapt file path for simulator results in sim config
         so that sim results land in the same results directory as flex results.
         Args:
@@ -755,9 +705,9 @@
 
         Returns:
             dict: The updated simulator config with the modified result file path.
-    
+
         Raises:
-            FileNotFoundError: If the specified config file does not exist. 
+            FileNotFoundError: If the specified config file does not exist.
         """
         # open config and extract sim module
         with open(simulator_agent_config, "r") as f:
