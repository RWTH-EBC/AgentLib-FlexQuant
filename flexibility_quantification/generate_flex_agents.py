--- conflicted
+++ resolved
@@ -454,17 +454,10 @@
                 module_config.__setattr__(
                     field, getattr(self.market_module_config, field)
                 )
-<<<<<<< HEAD
-=======
-            if field == "time_step":
-                module_config.__setattr__(
-                    field, self.baseline_mpc_module_config.time_step
-                )
         module_config.results_file = Path(
             Path(self.orig_mpc_module_config.optimization_backend["results_file"]).parent,
             self.market_config.name_of_created_file.replace(".json", ".csv"),
         )
->>>>>>> bfd76b35
         module_config.model_config["frozen"] = True
         return module_config
 
