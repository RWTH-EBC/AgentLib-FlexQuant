import inspect
import logging
from copy import deepcopy
from agentlib.utils import custom_injection, load_config
from agentlib.core.errors import ConfigurationError
from flexibility_quantification.data_structures.flexquant import (
    FlexQuantConfig,
    FlexibilityIndicatorConfig,
    FlexibilityMarketConfig,
)
import flexibility_quantification.data_structures.globals as glbs
from flexibility_quantification.data_structures.mpcs import BaseMPCData, BaselineMPCData
import flexibility_quantification.utils.config_management as cmng
from flexibility_quantification.modules.flexibility_indicator import (
    FlexibilityIndicatorModuleConfig,
)
from flexibility_quantification.modules.flexibility_market import (
    FlexibilityMarketModuleConfig,
)
from agentlib_mpc.modules.mpc_full import BaseMPCConfig
from agentlib_mpc.data_structures.mpc_datamodels import MPCVariable
from agentlib_mpc.models.casadi_model import CasadiModelConfig
from agentlib.core.agent import AgentConfig
from agentlib.core.module import BaseModuleConfig
import ast
import atexit
import os
from typing import Union, List
from pydantic import FilePath
from pathlib import Path
import black


class FlexAgentGenerator:
    orig_mpc_module_config: BaseMPCConfig
    baseline_mpc_module_config: BaseMPCConfig
    pos_flex_mpc_module_config: BaseMPCConfig
    neg_flex_mpc_module_config: BaseMPCConfig
    indicator_module_config: FlexibilityIndicatorModuleConfig
    market_module_config: FlexibilityMarketModuleConfig

    def __init__(
        self,
        flex_config: Union[str, FilePath, FlexQuantConfig],
        mpc_agent_config: Union[str, FilePath, AgentConfig],
    ):
<<<<<<< HEAD
        
        #self.logger = logging.getLogger(__name__)
        
=======
        if isinstance(flex_config, str or FilePath):
            self.flex_config_file_name = os.path.basename(flex_config)
        else:
            # provide default name for json
            self.flex_config_file_name = "flex_config.json"
>>>>>>> 22cdb850
        # load configs
        self.flex_config = load_config.load_config(
            flex_config, config_type=FlexQuantConfig
        )

        # original mpc agent
        self.orig_mpc_agent_config = load_config.load_config(
            mpc_agent_config, config_type=AgentConfig
        )
        # baseline agent
        self.baseline_mpc_agent_config = self.orig_mpc_agent_config.__deepcopy__()
        # pos agent
        self.pos_flex_mpc_agent_config = self.orig_mpc_agent_config.__deepcopy__()
        # neg agent
        self.neg_flex_mpc_agent_config = self.orig_mpc_agent_config.__deepcopy__()

        # original mpc module
        self.orig_mpc_module_config = cmng.get_module(
            config=self.orig_mpc_agent_config,
            module_type=cmng.get_orig_module_type(self.orig_mpc_agent_config),
        )
        # baseline module
        self.baseline_mpc_module_config = cmng.get_module(
            config=self.baseline_mpc_agent_config,
            module_type=cmng.get_orig_module_type(self.orig_mpc_agent_config),
        )
        # pos module
        self.pos_flex_mpc_module_config = cmng.get_module(
            config=self.pos_flex_mpc_agent_config,
            module_type=cmng.get_orig_module_type(self.orig_mpc_agent_config),
        )
        # neg module
        self.neg_flex_mpc_module_config = cmng.get_module(
            config=self.neg_flex_mpc_agent_config,
            module_type=cmng.get_orig_module_type(self.orig_mpc_agent_config),
        )
        # load indicator config
        self.indicator_config = load_config.load_config(
            self.flex_config.indicator_config, config_type=FlexibilityIndicatorConfig
        )
        # load indicator module config
        self.indicator_agent_config = load_config.load_config(
            self.flex_config.indicator_config.agent_config, config_type=AgentConfig
        )
        self.indicator_module_config = cmng.get_module(
            config=self.indicator_agent_config, module_type=cmng.INDICATOR_CONFIG_TYPE
        )
        # load market config
        if self.flex_config.market_config:
            self.market_config = load_config.load_config(
                self.flex_config.market_config, config_type=FlexibilityMarketConfig
            )
            # load market module config
            self.market_agent_config = load_config.load_config(
                self.market_config.agent_config, config_type=AgentConfig
            )
            self.market_module_config = cmng.get_module(
                config=self.market_agent_config, module_type=cmng.MARKET_CONFIG_TYPE
            )
        else:
            self.flex_config.market_time = 0

    def generate_flex_agents(
        self,
    ) -> [
        BaseMPCConfig,
        BaseMPCConfig,
        BaseMPCConfig,
        FlexibilityIndicatorModuleConfig,
        FlexibilityMarketModuleConfig,
    ]:
        """Generates the configs and the python module for the flexibility agents.
        Power variable must be defined in the mpc config.

        """
       
        # check if the power variable exists in the mpc config
        if self.flex_config.baseline_config_generator_data.power_variable not in [
            output.name for output in self.baseline_mpc_module_config.outputs
        ]:
            raise ConfigurationError(
                f"Given power variable {self.flex_config.baseline_config_generator_data.power_variable} is not defined in baseline mpc config."
            )
        
        # check if the energy storage variable exists in the mpc config
        if self.indicator_module_config.correct_costs.enable_energy_costs_correction:
            if self.flex_config.baseline_config_generator_data.storage_variable not in [
                output.name for output in self.baseline_mpc_module_config.outputs
            ]:
                raise ConfigurationError(
                    f"The storage variable {self.flex_config.baseline_config_generator_data.storage_variable} is not defined in baseline mpc config. "
                    f"It must be defined in the base MPC model and config as output if the correction of costs is enabled."
                )
            
        # raise warning if unsupported collocation method is used and change to supported method
        if self.baseline_mpc_module_config.optimization_backend["discretization_options"]["collocation_method"] == "radau":
            self.logger.warning(f"Collocation method radau is not supported. Switching to method legendre.")
            self.baseline_mpc_module_config.optimization_backend["discretization_options"]["collocation_method"] = "legendre"
            self.pos_flex_mpc_module_config.optimization_backend["discretization_options"]["collocation_method"] = "legendre"
            self.neg_flex_mpc_module_config.optimization_backend["discretization_options"]["collocation_method"] = "legendre"

        # adapt modules to include necessary communication variables
        baseline_mpc_config = self.adapt_mpc_module_config(
            module_config=self.baseline_mpc_module_config,
            mpc_dataclass=self.flex_config.baseline_config_generator_data,
        )
        pf_mpc_config = self.adapt_mpc_module_config(
            module_config=self.pos_flex_mpc_module_config,
            mpc_dataclass=self.flex_config.shadow_mpc_config_generator_data.pos_flex,
        )
        nf_mpc_config = self.adapt_mpc_module_config(
            module_config=self.neg_flex_mpc_module_config,
            mpc_dataclass=self.flex_config.shadow_mpc_config_generator_data.neg_flex,
        )
        indicator_module_config = self.adapt_indicator_config(
            module_config=self.indicator_module_config
        )
        if self.flex_config.market_config:
            market_module_config = self.adapt_market_config(
                module_config=self.market_module_config
            )
    
        # dump jsons of the agents including the adapted module configs
        self.append_module_and_dump_agent(
            module=baseline_mpc_config,
            agent=self.baseline_mpc_agent_config,
            module_type=cmng.get_orig_module_type(self.orig_mpc_agent_config),
            config_name=self.flex_config.baseline_config_generator_data.name_of_created_file,
        )
        self.append_module_and_dump_agent(
            module=pf_mpc_config,
            agent=self.pos_flex_mpc_agent_config,
            module_type=cmng.get_orig_module_type(self.orig_mpc_agent_config),
            config_name=self.flex_config.shadow_mpc_config_generator_data.pos_flex.name_of_created_file,
        )
        self.append_module_and_dump_agent(
            module=nf_mpc_config,
            agent=self.neg_flex_mpc_agent_config,
            module_type=cmng.get_orig_module_type(self.orig_mpc_agent_config),
            config_name=self.flex_config.shadow_mpc_config_generator_data.neg_flex.name_of_created_file,
        )
        self.append_module_and_dump_agent(
            module=indicator_module_config,
            agent=self.indicator_agent_config,
            module_type=cmng.INDICATOR_CONFIG_TYPE,
            config_name=self.flex_config.indicator_config.name_of_created_file,
        )
        self.append_module_and_dump_agent(
                module=market_module_config,
                agent=self.market_agent_config,
                module_type=cmng.MARKET_CONFIG_TYPE,
                config_name=self.market_config.name_of_created_file,
            )
        
        # generate python files for the shadow mpcs
        self._generate_flex_model_definition()

        # save flex config to created flex files
        with open(os.path.join(self.flex_config.path_to_flex_files, self.flex_config_file_name), "w") as f:
            config_json = self.flex_config.model_dump_json(exclude_defaults=True)
            f.write(config_json)

        # register the exit function if the corresponding flag is set
        if self.flex_config.delete_files:
            atexit.register(lambda: self._delete_created_files())
        return self.get_config_file_paths()

    def append_module_and_dump_agent(
        self,
        module: BaseModuleConfig,
        agent: AgentConfig,
        module_type: str,
        config_name: str,
    ):
        """Appends the given module config to the given agent config and dumps the agent config to a
        json file. The json file is named based on the config_name."""

        # if module is not from the baseline, set a new agent id, based on module id
        if module.type is not self.baseline_mpc_module_config.type:
            agent.id = module.module_id
        # get the module as a dict without default values
        module_dict = cmng.to_dict_and_remove_unnecessary_fields(module=module)
        # write given module to agent config
        for i, agent_module in enumerate(agent.modules):
            if (
                cmng.MODULE_TYPE_DICT[module_type]
                is cmng.MODULE_TYPE_DICT[agent_module["type"]]
            ):
                agent.modules[i] = module_dict

        # create folder
        Path(self.flex_config.path_to_flex_files).mkdir(parents=True, exist_ok=True)
        # dump agent config
        if agent.modules:
            if self.flex_config.overwrite_files:
                try:
                    Path(
                        os.path.join(self.flex_config.path_to_flex_files, config_name)
                    ).unlink()
                except OSError:
                    pass
            with open(
                os.path.join(self.flex_config.path_to_flex_files, config_name), "w+"
            ) as f:
                module_json = agent.model_dump_json(exclude_defaults=True)
                f.write(module_json)
        else:
            logging.error("Provided agent config does not contain any modules.")

    def get_config_file_paths(self) -> List[str]:
        """Returns a list of paths with the created config files"""
        paths = [
            os.path.join(
                self.flex_config.path_to_flex_files,
                self.flex_config.baseline_config_generator_data.name_of_created_file,
            ),
            os.path.join(
                self.flex_config.path_to_flex_files,
                self.flex_config.shadow_mpc_config_generator_data.pos_flex.name_of_created_file,
            ),
            os.path.join(
                self.flex_config.path_to_flex_files,
                self.flex_config.shadow_mpc_config_generator_data.neg_flex.name_of_created_file,
            ),
            os.path.join(
                self.flex_config.path_to_flex_files,
                self.flex_config.indicator_config.name_of_created_file,
            ),
        ]
        if self.flex_config.market_config:
            paths.append(
                os.path.join(
                    self.flex_config.path_to_flex_files,
                    self.market_config.name_of_created_file,
                )
            )
        return paths

    def _delete_created_files(self):
        """Function to run at exit if the files are to be deleted"""
        to_be_deleted = self.get_config_file_paths()
        to_be_deleted.append(
            os.path.join(
                self.flex_config.path_to_flex_files,
                self.flex_config_file_name,
            ))
        # delete files
        for file in to_be_deleted:
            Path(file).unlink()
        # also delete folder
        Path(self.flex_config.path_to_flex_files).rmdir()

    def adapt_mpc_module_config(
        self, module_config: BaseMPCConfig, mpc_dataclass: BaseMPCData
    ) -> BaseMPCConfig:
        """Adapts the mpc module config for automated flexibility quantification.
        Things adapted among others are:
        - the file name/path of the mpc config file
        - names of the control variables for the shadow mpcs
        - reduce communicated variables of shadow mpcs to outputs
        - add the power variable to the outputs
        - add the Time variable to the inputs
        - add parameters for the activation and quantification of flexibility

        """
        # allow the module config to be changed
        module_config.model_config["frozen"] = False

        module_config.module_id = mpc_dataclass.module_id

        # append the new weights as parameter to the MPC or update its value
        parameter_dict = {
            parameter.name: parameter for parameter in module_config.parameters
        }
        for weight in mpc_dataclass.weights:
            if weight.name in parameter_dict:
                parameter_dict[weight.name].value = weight.value
            else:
                module_config.parameters.append(weight)

        # set new MPC type
        module_config.type = mpc_dataclass.module_types[
            cmng.get_orig_module_type(self.orig_mpc_agent_config)
        ]
        # set new id (needed for plotting)
        module_config.module_id = mpc_dataclass.module_id
        # update optimization backend to use the created mpc files and classes
        module_config.optimization_backend["model"]["type"] = {
            "file": os.path.join(
                self.flex_config.path_to_flex_files,
                mpc_dataclass.created_flex_mpcs_file,
            ),
            "class_name": mpc_dataclass.class_name,
        }
        # update results file with suffix
        module_config.optimization_backend["results_file"] = (
            module_config.optimization_backend["results_file"].replace(
                ".csv", mpc_dataclass.results_suffix
            )
        )
        # change cia backend to custom backend of flexquant
        if module_config.optimization_backend["type"] == "casadi_cia":
            module_config.optimization_backend["type"] = "casadi_cia_cons"
            module_config.optimization_backend["market_time"] = (
                self.flex_config.market_time
            )

        # add the control signal of the baseline to outputs (used during market time)
        # and as inputs for the shadow mpcs
        if type(mpc_dataclass) is not BaselineMPCData:
            for control in module_config.controls:
                module_config.inputs.append(
                    MPCVariable(
                        name=glbs.full_trajectory_prefix
                        + control.name
                        + glbs.full_trajectory_suffix,
                        value=control.value,
                    )
                )
            # also include binary controls
            if hasattr(module_config, "binary_controls"):
                for control in module_config.binary_controls:
                    module_config.inputs.append(
                        MPCVariable(
                            name=glbs.full_trajectory_prefix
                            + control.name
                            + glbs.full_trajectory_suffix,
                            value=control.value,
                        )
                    )

            # only communicate outputs for the shadow mpcs
            module_config.shared_variable_fields = ["outputs"]
        else:
            for control in module_config.controls:
                module_config.outputs.append(
                    MPCVariable(
                        name=glbs.full_trajectory_prefix
                        + control.name
                        + glbs.full_trajectory_suffix,
                        value=control.value,
                    )
                )
            # also include binary controls
            if hasattr(module_config, "binary_controls"):
                for control in module_config.binary_controls:
                    module_config.outputs.append(
                        MPCVariable(
                            name=glbs.full_trajectory_prefix
                            + control.name
                            + glbs.full_trajectory_suffix,
                            value=control.value,
                        )
                    )
        module_config.set_outputs = True
        # add outputs for the power variables, for easier handling create a lookup dict
        output_dict = {output.name: output for output in module_config.outputs}
        if (
            self.flex_config.baseline_config_generator_data.power_variable
            in output_dict
        ):
            output_dict[
                self.flex_config.baseline_config_generator_data.power_variable
            ].alias = mpc_dataclass.power_alias
        else:
            module_config.outputs.append(
                MPCVariable(
                    name=self.flex_config.baseline_config_generator_data.power_variable,
                    alias=mpc_dataclass.power_alias,
                )
            )
        # add or change alias for stored energy variable
        if self.indicator_module_config.correct_costs.enable_energy_costs_correction:
            output_dict[
                self.flex_config.baseline_config_generator_data.storage_variable
            ].alias = mpc_dataclass.stored_energy_alias

        # add inputs for the Time variable as well as extra inputs needed for activation of flex
        module_config.inputs.append(
            MPCVariable(
                name="Time",
                value=[
                    i * module_config.time_step
                    for i in range(module_config.prediction_horizon)
                ],
            )
        )
        module_config.inputs.extend(mpc_dataclass.config_inputs_appendix)
        # CONFIG_PARAMETERS_APPENDIX only includes dummy values
        # overwrite dummy values with values from flex config and append it to module config
        for var in mpc_dataclass.config_parameters_appendix:
            if var.name in self.flex_config.model_fields:
                var.value = getattr(self.flex_config, var.name)
            if var.name in self.flex_config.baseline_config_generator_data.model_fields:
                var.value = getattr(self.flex_config.baseline_config_generator_data, var.name)
        module_config.parameters.extend(mpc_dataclass.config_parameters_appendix)

        # freeze the config again
        module_config.model_config["frozen"] = True

        return module_config

    def adapt_indicator_config(
        self, module_config: FlexibilityIndicatorModuleConfig
    ) -> FlexibilityIndicatorModuleConfig:
        """Adapts the indicator module config for automated flexibility quantification."""
        # allow the module config to be changed
        module_config.model_config["frozen"] = False
        for parameter in module_config.parameters:
            if parameter.name == glbs.PREP_TIME:
                parameter.value = self.flex_config.prep_time
            if parameter.name == glbs.MARKET_TIME:
                parameter.value = self.flex_config.market_time
            if parameter.name == glbs.FLEX_EVENT_DURATION:
                parameter.value = self.flex_config.flex_event_duration
            if parameter.name == "time_step":
                parameter.value = self.baseline_mpc_module_config.time_step
            if parameter.name == "prediction_horizon":
                parameter.value = self.baseline_mpc_module_config.prediction_horizon
        # set power unit
        module_config.power_unit = (
            self.flex_config.baseline_config_generator_data.power_unit
        )
        # module_config.results_file = Path(
        #     Path(self.orig_mpc_module_config.optimization_backend["results_file"]).parent,
        #     self.indicator_config.name_of_created_file.replace(".json", ".csv"),
        # )
        module_config.model_config["frozen"] = True
        return module_config

    def adapt_market_config(
        self, module_config: FlexibilityMarketModuleConfig
    ) -> FlexibilityMarketModuleConfig:
        """Adapts the market module config for automated flexibility quantification."""
        # allow the module config to be changed
        module_config.model_config["frozen"] = False
        for field in module_config.__fields__:
            if field in self.market_module_config.__fields__.keys():
                module_config.__setattr__(
                    field, getattr(self.market_module_config, field)
                )
        # module_config.results_file = Path(
        #     Path(self.orig_mpc_module_config.optimization_backend["results_file"]).parent,
        #     self.market_config.name_of_created_file.replace(".json", ".csv"),
        # )
        module_config.model_config["frozen"] = True
        return module_config

    def _generate_flex_model_definition(self):
        """Generates a python module for negative and positive flexibility agents from
        the Baseline MPC model

        """
        from flexibility_quantification.utils.parsing import (
            SetupSystemModifier,
            add_import_to_tree,
        )
        import astor

        output_file = os.path.join(
            self.flex_config.path_to_flex_files,
            self.flex_config.baseline_config_generator_data.created_flex_mpcs_file,
        )
        opt_backend = self.orig_mpc_module_config.optimization_backend["model"]["type"]

        # Extract the config class of the casadi model to check cost functions
        config_class = inspect.get_annotations(custom_injection(opt_backend))["config"]
        config_instance = config_class()
        self.check_variables_in_casadi_config(
            config_instance,
            self.flex_config.shadow_mpc_config_generator_data.neg_flex.flex_cost_function,
        )
        self.check_variables_in_casadi_config(
            config_instance,
            self.flex_config.shadow_mpc_config_generator_data.pos_flex.flex_cost_function,
        )

        # parse mpc python file
        with open(opt_backend["file"], "r") as f:
            source = f.read()
        tree = ast.parse(source)

        # create modifiers for python file
        modifier_base = SetupSystemModifier(
            mpc_data=self.flex_config.baseline_config_generator_data,
            controls=self.baseline_mpc_module_config.controls,
            binary_controls=self.baseline_mpc_module_config.binary_controls if hasattr(self.baseline_mpc_module_config, "binary_controls") else None,
        )
        modifier_pos = SetupSystemModifier(
            mpc_data=self.flex_config.shadow_mpc_config_generator_data.pos_flex,
            controls=self.pos_flex_mpc_module_config.controls,
            binary_controls=self.pos_flex_mpc_module_config.binary_controls if hasattr(self.pos_flex_mpc_module_config, "binary_controls") else None,
        )
        modifier_neg = SetupSystemModifier(
            mpc_data=self.flex_config.shadow_mpc_config_generator_data.neg_flex,
            controls=self.neg_flex_mpc_module_config.controls,
            binary_controls=self.neg_flex_mpc_module_config.binary_controls if hasattr(self.neg_flex_mpc_module_config, "binary_controls") else None,
        )
        # run the modification
        modified_tree_base = modifier_base.visit(deepcopy(tree))
        modified_tree_pos = modifier_pos.visit(deepcopy(tree))
        modified_tree_neg = modifier_neg.visit(deepcopy(tree))
        # combine modifications to one file
        modified_tree = ast.Module(body=[], type_ignores=[])
        modified_tree.body.extend(
            modified_tree_base.body + modified_tree_pos.body + modified_tree_neg.body
        )
        modified_source = astor.to_source(modified_tree)
        # Use black to format the generated code
        formatted_code = black.format_str(modified_source, mode=black.FileMode())

        if self.flex_config.overwrite_files:
            try:
                Path(
                    os.path.join(
                        self.flex_config.path_to_flex_files,
                        self.flex_config.baseline_config_generator_data.created_flex_mpcs_file,
                    )
                ).unlink()
            except OSError:
                pass

        with open(output_file, "w") as f:
            f.write(formatted_code)

    def check_variables_in_casadi_config(self, config: CasadiModelConfig, expr: str):
        """Check if all variables in the expression are defined in the config.

        Args:
            config (CasadiModelConfig): casadi model config.
            expr (str): The expression to check.

        Raises:
            ValueError: If any variable in the expression is not defined in the config.

        """
        variables_in_config = set(config.get_variable_names())
        variables_in_cost_function = set(ast.walk(ast.parse(expr)))
        variables_in_cost_function = {
            node.attr
            for node in variables_in_cost_function
            if isinstance(node, ast.Attribute)
        }
        variables_newly_created = set(
            weight.name
            for weight in self.flex_config.shadow_mpc_config_generator_data.weights
        )
        unknown_vars = (
            variables_in_cost_function - variables_in_config - variables_newly_created
        )
        if unknown_vars:
            raise ValueError(f"Unknown variables in new cost function: {unknown_vars}")<|MERGE_RESOLUTION|>--- conflicted
+++ resolved
@@ -44,17 +44,11 @@
         flex_config: Union[str, FilePath, FlexQuantConfig],
         mpc_agent_config: Union[str, FilePath, AgentConfig],
     ):
-<<<<<<< HEAD
-        
-        #self.logger = logging.getLogger(__name__)
-        
-=======
         if isinstance(flex_config, str or FilePath):
             self.flex_config_file_name = os.path.basename(flex_config)
         else:
             # provide default name for json
             self.flex_config_file_name = "flex_config.json"
->>>>>>> 22cdb850
         # load configs
         self.flex_config = load_config.load_config(
             flex_config, config_type=FlexQuantConfig
