--- conflicted
+++ resolved
@@ -4,10 +4,7 @@
 import logging
 import os
 from copy import deepcopy
-<<<<<<< HEAD
 import pandas as pd
-from agentlib.utils import custom_injection, load_config
-=======
 from pathlib import Path
 from typing import List, Union
 
@@ -16,7 +13,6 @@
 import json
 from agentlib.core.agent import AgentConfig
 from agentlib.core.datamodels import AgentVariable
->>>>>>> 42a081e7
 from agentlib.core.errors import ConfigurationError
 from agentlib.core.module import BaseModuleConfig
 from agentlib.utils import custom_injection, load_config
@@ -28,15 +24,26 @@
 import flexibility_quantification.data_structures.globals as glbs
 import flexibility_quantification.utils.config_management as cmng
 from flexibility_quantification.utils.parsing import (
-    SetupSystemModifier, 
+    SetupSystemModifier,
     add_import_to_tree
 )
 from flexibility_quantification.data_structures.flexquant import (
-    FlexibilityIndicatorConfig, 
-    FlexibilityMarketConfig, 
+    FlexibilityIndicatorConfig,
+    FlexibilityMarketConfig,
     FlexQuantConfig
 )
-<<<<<<< HEAD
+from flexibility_quantification.data_structures.mpcs import (
+    BaselineMPCData,
+    BaseMPCData
+)
+from flexibility_quantification.modules.flexibility_indicator import (
+    FlexibilityIndicatorModuleConfig
+)
+from flexibility_quantification.modules.flexibility_market import (
+    FlexibilityMarketModuleConfig
+)
+    FlexibilityMarketModuleConfig,
+)
 from agentlib_mpc.modules.mpc_full import BaseMPCConfig
 from agentlib_mpc.data_structures.mpc_datamodels import MPCVariable
 from agentlib_mpc.models.casadi_model import CasadiModelConfig
@@ -50,19 +57,7 @@
 from pydantic import FilePath
 from pathlib import Path
 import black
-=======
-from flexibility_quantification.data_structures.mpcs import (
-    BaselineMPCData,
-    BaseMPCData
-)
-from flexibility_quantification.modules.flexibility_indicator import (
-    FlexibilityIndicatorModuleConfig
-)    
-from flexibility_quantification.modules.flexibility_market import (
-    FlexibilityMarketModuleConfig
-)   
->>>>>>> 42a081e7
-
+# TODO clean up
 
 class FlexAgentGenerator:
     orig_mpc_module_config: BaseMPCConfig
@@ -184,7 +179,7 @@
             market_module_config = self.adapt_market_config(
                 module_config=self.market_module_config
             )
-    
+
         # dump jsons of the agents including the adapted module configs
         self.append_module_and_dump_agent(
             module=baseline_mpc_config,
@@ -217,7 +212,7 @@
                     module_type=cmng.MARKET_CONFIG_TYPE,
                     config_name=self.market_config.name_of_created_file,
                 )
-        
+
         # generate python files for the shadow mpcs
         self._generate_flex_model_definition()
 
@@ -612,7 +607,7 @@
         5. Ensures that the sum of prep time, market time, and flex event duration does not exceed the prediction horizon.
         6. Ensures market time equals the MPC model time step if market config is present.
         7. Ensures that all flex time values are multiples of the MPC model time step.
-        8. Checks for mismatches between time-related parameters in the flex/MPC and indicator configs and issues warnings 
+        8. Checks for mismatches between time-related parameters in the flex/MPC and indicator configs and issues warnings
        when discrepancies exist, using the flex/MPC config values as the source of truth.
 
         Raises:
@@ -625,7 +620,7 @@
             raise ConfigurationError(
                 f"Given power variable {self.flex_config.baseline_config_generator_data.power_variable} is not defined as output in baseline mpc config."
             )
-       
+
         # check if the comfort variable exists in the mpc slack variables
         if self.flex_config.baseline_config_generator_data.comfort_variable:
             file_path = self.baseline_mpc_module_config.optimization_backend["model"]["type"]["file"]
@@ -638,7 +633,7 @@
                 raise ConfigurationError(
                     f"Given comfort variable {self.flex_config.baseline_config_generator_data.comfort_variable} is not defined as state in baseline mpc config."
                 )
-            
+
         # check if the energy storage variable exists in the mpc config
         if self.indicator_module_config.correct_costs.enable_energy_costs_correction:
             if self.indicator_module_config.correct_costs.stored_energy_variable not in [
@@ -648,7 +643,7 @@
                     f"The stored energy variable {self.indicator_module_config.correct_costs.stored_energy_variable} is not defined in baseline mpc config. "
                     f"It must be defined in the base MPC model and config as output if the correction of costs is enabled."
                 )
-            
+
         # raise warning if unsupported collocation method is used and change to supported method
         if self.baseline_mpc_module_config.optimization_backend["discretization_options"]["collocation_method"] != "legendre":
             self.logger.warning(f'Collocation method {self.baseline_mpc_module_config.optimization_backend["discretization_options"]["collocation_method"]} is not supported. '
@@ -674,10 +669,10 @@
         if self.flex_config.market_config:
             if flex_times["market_time"] != mpc_times["time_step"]:
                 raise ConfigurationError(f'Market time must be equal to the time step.')
-        # check for divisibility of flex_times by time_step 
+        # check for divisibility of flex_times by time_step
         for name, value in flex_times.items():
             if value % mpc_times["time_step"] != 0:
-                raise ConfigurationError(f'{name} is not a multiple of the time step. Please redefine.')        
+                raise ConfigurationError(f'{name} is not a multiple of the time step. Please redefine.')
         # raise warning if parameter value in flex indicator module config differs from value in flex config/ baseline mpc module config
         for parameter in self.indicator_module_config.parameters:
             if parameter.value is not None:
@@ -691,9 +686,9 @@
                     if parameter.value != mpc_value:
                         self.logger.warning(f'Value mismatch for {parameter.name} in baseline MPC module config (field) and indicator module config (parameter). '
                                             f'Baseline MPC module config value will be used.')
-                        
+
     def adapt_sim_results_path(self, simulator_agent_config: Union[str, Path]) -> dict:
-        """ 
+        """
         Optional helper function to adapt file path for simulator results in sim config
         so that sim results land in the same results directory as flex results.
         Args:
@@ -701,9 +696,9 @@
 
         Returns:
             dict: The updated simulator config with the modified result file path.
-    
+
         Raises:
-            FileNotFoundError: If the specified config file does not exist. 
+            FileNotFoundError: If the specified config file does not exist.
         """
         # open config and extract sim module
         with open(simulator_agent_config, "r") as f:
